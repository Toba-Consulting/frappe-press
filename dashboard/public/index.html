<!DOCTYPE html>
<<<<<<< HEAD
<html class="overflow-hidden" lang="en">
  <head>
    <meta charset="utf-8">
    <meta http-equiv="X-UA-Compatible" content="IE=edge">
    <meta name="viewport" content="width=device-width,initial-scale=1.0">
    <title>Frappe Cloud</title>
  </head>
  <body>
    <noscript>
      <strong>We're sorry but <%= htmlWebpackPlugin.options.title %> doesn't work properly without JavaScript enabled. Please enable it to continue.</strong>
    </noscript>
    <div id="app"></div>
=======
<html lang="en">

<head>
  <meta charset="utf-8">
  <meta http-equiv="X-UA-Compatible" content="IE=edge">
  <meta name="viewport" content="width=device-width,initial-scale=1.0">
  <title>Frappe Cloud</title>
</head>

<body>
  <noscript>
    <strong>We're sorry but <%= htmlWebpackPlugin.options.title %> doesn't work properly without JavaScript enabled.
      Please enable it to continue.</strong>
  </noscript>
  <div id="app"></div>
  <script>
    window.csrf_token = '{{ csrf_token }}';
  </script>
  <div class="hidden">
    {% if google_analytics_id -%}
    <!-- Google Analytics -->
>>>>>>> ab54b602
    <script>
      window.ga = window.ga || function () {
        (ga.q = ga.q || []).push(arguments)
      };
      ga.l = +new Date;
      ga('create', '{{ google_analytics_id }}', 'auto');
      ga('send', 'pageview');
    </script>
    <script async src='https://www.google-analytics.com/analytics.js'></script>
    <!-- End Google Analytics -->
    {%- endif %}
  </div>
  <!-- built files will be auto injected -->
</body>

</html><|MERGE_RESOLUTION|>--- conflicted
+++ resolved
@@ -1,19 +1,5 @@
 <!DOCTYPE html>
-<<<<<<< HEAD
 <html class="overflow-hidden" lang="en">
-  <head>
-    <meta charset="utf-8">
-    <meta http-equiv="X-UA-Compatible" content="IE=edge">
-    <meta name="viewport" content="width=device-width,initial-scale=1.0">
-    <title>Frappe Cloud</title>
-  </head>
-  <body>
-    <noscript>
-      <strong>We're sorry but <%= htmlWebpackPlugin.options.title %> doesn't work properly without JavaScript enabled. Please enable it to continue.</strong>
-    </noscript>
-    <div id="app"></div>
-=======
-<html lang="en">
 
 <head>
   <meta charset="utf-8">
@@ -34,7 +20,6 @@
   <div class="hidden">
     {% if google_analytics_id -%}
     <!-- Google Analytics -->
->>>>>>> ab54b602
     <script>
       window.ga = window.ga || function () {
         (ga.q = ga.q || []).push(arguments)
