<template>
	<div v-if="plan" class="grid h-screen grid-cols-1 gap-0 sm:grid-cols-2">
		<div
			class="mx-auto flex max-h-full w-full flex-col justify-center bg-gray-50 px-10"
		>
			<div
				class="absolute left-1 top-1 w-fit cursor-pointer text-sm"
				v-on:click="$emit('update:step', 2)"
			>
				← Back to Plans
			</div>
			<div class="my-2 flex justify-between">
				<span class="text-base">Plan</span>
				<span class="text-base font-semibold">{{ plan.plan }}</span>
			</div>
			<div class="my-2 flex justify-between">
				<span class="text-base">Amount</span>
				<span class="text-base font-semibold">{{
					currency == 'INR' ? '₹' + amount() : '$' + amount()
				}}</span>
			</div>
			<div class="my-2 flex justify-between">
				<span class="text-base">Billing</span>
				<FormControl
					:disabled="stripePayment"
					type="select"
					:options="['Monthly', 'Annual']"
					v-model="billing"
				/>
			</div>
			<div class="my-2 flex justify-between">
				<span class="text-base">Discount</span>
				<span class="text-base font-semibold text-green-500">{{
					discount() ? plan.discount_percent + '%' : '-'
				}}</span>
			</div>
			<div class="my-2 flex justify-between">
				<span class="text-base">GST(if applicable)</span>
				<span class="text-base font-semibold text-red-500">{{
					gst() ? '18%' : '-'
				}}</span>
			</div>
			<div class="my-2 flex justify-between">
				<span class="text-base">Total</span>
				<span class="text-base font-semibold">{{
					currency == 'INR' ? '₹' + getTotal() : '$' + getTotal()
				}}</span>
			</div>
			<ErrorMessage class="mt-2" :message="confirmError" />
			<Button
				v-if="!stripePayment"
				class="mt-4"
				variant="solid"
				:loading="$resources.handlePayment.loading"
				@click="$resources.handlePayment.submit()"
			>
				Confirm Payment
			</Button>
		</div>

		<!-- Stripe -->
<<<<<<< HEAD
		<div class="flex h-full w-full justify-center">
			<div class="my-auto flex h-20 w-64 flex-col">
=======
		<div class="flex justify-center h-full w-full">
			<div class="flex flex-col my-auto w-72 h-20">
>>>>>>> 8718b71f
				<div
					id="card"
					class="form-input mt-2 block w-full py-2 pl-3"
					:class="{ hidden: 'card' == null }"
					ref="card-element"
				></div>
				<ErrorMessage class="mt-2" :message="errorMessage" />
				<div class="flex flex-col justify-between">
					<StripeLogo
						class="mt-4 justify-self-end"
						:loading="$resources.handlePayment.loading"
					/>
					<Button
						v-if="card != null"
						class="mt-4"
						variant="solid"
						:loading="$resources.handlePayment.loading"
						@click="buy"
					>
						Pay Now
					</Button>
				</div>
			</div>
		</div>
	</div>
</template>

<script>
import StripeLogo from '@/components/StripeLogo.vue';
import { loadStripe } from '@stripe/stripe-js';

export default {
	name: 'CheckoutPayment',
	components: {
		StripeLogo
	},
	props: [
		'plan',
		'currency',
		'selectedSubscription',
		'selectedPlan',
		'step',
		'secretKey'
	],
	data() {
		return {
			billing: 'Annual',
			total: 0,
			card: null,
			stripePayment: false,
			errorMessage: null,
			confirmError: null
		};
	},
	resources: {
		handlePayment() {
			return {
				method: 'press.api.developer.marketplace.saas_payment',
				params: {
					secret_key: this.secretKey,
					data: {
						sub_name: this.selectedSubscription.name,
						new_plan: this.selectedPlan,
						app: this.selectedSubscription.app,
						site: this.selectedSubscription.site,
						total: this.total,
						billing: this.billing.toLowerCase()
					}
				},
				async onSuccess(r) {
					if (r) {
						this.clientSecret = r.client_secret;
						this.stripePayment = true;
						this.stripe = await loadStripe(r.publishable_key);
						this.elements = this.stripe.elements({
							clientSecret: r.client_secret
						});

						// theme
						let theme = this.$theme;
						let style = {
							base: {
								color: theme.colors.black,
								fontFamily: theme.fontFamily.sans.join(', '),
								fontSmoothing: 'antialiased',
								padding: '4px',
								fontSize: '14px',
								'::placeholder': {
									color: theme.colors.gray['400']
								}
							},
							invalid: {
								color: theme.colors.red['600'],
								iconColor: theme.colors.red['600']
							}
						};

						this.card = this.elements.create('card', {
							hidePostalCode: true,
							style: style,
							classes: {
								complete: '',
								focus: 'bg-gray-100'
							}
						});
						this.card.mount(this.$refs['card-element']);
					} else {
						this.confirmError = r;
					}
				},
				onError(e) {
					this.confirmError = e;
				}
			};
		}
	},
	methods: {
		amount() {
			let multiple = this.billing === 'Annual' ? 12 : 1;
			return this.currency === 'INR'
				? this.plan.price_inr * multiple
				: this.plan.price_usd * multiple;
		},
		discount() {
			return this.plan.discount_percent > 0 && this.billing === 'Annual';
		},
		gst() {
			return this.plan.gst === 1 && this.currency === 'INR';
		},
		getTotal() {
			let total = this.amount();
			if (this.discount()) {
				total = total - total * (this.plan.discount_percent / 100);
			}
			if (this.gst()) {
				total = total + total * 0.18;
			}
			this.total = total;
			return total;
		},
		async buy() {
			this.paymentInProgress = true;
			let payload = await this.stripe.confirmCardPayment(this.clientSecret, {
				payment_method: {
					card: this.card
				}
			});

			this.paymentInProgress = false;
			if (payload.error) {
				this.errorMessage = payload.error.message;
			} else {
				this.$emit('success');
				this.errorMessage = null;
				this.creditsToBuy = null;
			}
		}
	}
};
</script><|MERGE_RESOLUTION|>--- conflicted
+++ resolved
@@ -59,13 +59,8 @@
 		</div>
 
 		<!-- Stripe -->
-<<<<<<< HEAD
 		<div class="flex h-full w-full justify-center">
-			<div class="my-auto flex h-20 w-64 flex-col">
-=======
-		<div class="flex justify-center h-full w-full">
-			<div class="flex flex-col my-auto w-72 h-20">
->>>>>>> 8718b71f
+			<div class="my-auto flex h-20 w-72 flex-col">
 				<div
 					id="card"
 					class="form-input mt-2 block w-full py-2 pl-3"
