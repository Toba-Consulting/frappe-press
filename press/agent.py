# -*- coding: utf-8 -*-
# Copyright (c) 2020, Frappe and contributors
# For license information, please see license.txt

from __future__ import unicode_literals

import json
import os
from datetime import date
from typing import List

import frappe
import requests
from frappe.utils.password import get_decrypted_password
<<<<<<< HEAD
from press.utils import log_error, sanitize_config
import os
from datetime import date
=======

from press.api.github import get_access_token
from press.utils import log_error, sanitize_config
>>>>>>> 54bc9347


class Agent:
	def __init__(self, server, server_type="Server"):
		self.server_type = server_type
		self.server = server
		self.port = 443

	def new_bench(self, bench):
		data = {
			"name": bench.name,
			"bench_config": json.loads(bench.bench_config),
			"common_site_config": json.loads(bench.config),
		}
<<<<<<< HEAD
=======
		for app in bench.apps:
			url, repo_owner, repo, branch, installation = frappe.db.get_value(
				"Frappe App", app.app, ["url", "repo_owner", "repo", "branch", "installation"],
			)
			if installation:
				token = get_access_token(installation)
				url = f"https://x-access-token:{token}@github.com/{repo_owner}/{repo}"
			data["apps"].append(
				{
					"name": app.scrubbed,
					"repo": repo,
					"url": url,
					"branch": branch,
					"hash": app.hash,
				}
			)
>>>>>>> 54bc9347
		return self.create_agent_job("New Bench", "benches", data, bench=bench.name)

	def archive_bench(self, bench):
		return self.create_agent_job(
			"Archive Bench", f"benches/{bench.name}/archive", bench=bench.name
		)

	def update_bench_config(self, bench):
		data = {"config": json.loads(bench.config)}
		return self.create_agent_job(
			"Update Bench Configuration", f"benches/{bench.name}/config", data, bench=bench.name,
		)

	def new_site(self, site):
		applications = [application.application for application in site.applications]
		data = {
			"config": json.loads(site.config),
			"apps": applications,
			"name": site.name,
			"mariadb_root_password": get_decrypted_password(
				"Server", site.server, "mariadb_root_password"
			),
			"admin_password": get_decrypted_password("Site", site.name, "admin_password"),
		}

		return self.create_agent_job(
			"New Site", f"benches/{site.bench}/sites", data, bench=site.bench, site=site.name,
		)

	def reinstall_site(self, site):
		data = {
			"mariadb_root_password": get_decrypted_password(
				"Server", site.server, "mariadb_root_password"
			),
			"admin_password": get_decrypted_password("Site", site.name, "admin_password"),
		}

		return self.create_agent_job(
			"Reinstall Site",
			f"benches/{site.bench}/sites/{site.name}/reinstall",
			data,
			bench=site.bench,
			site=site.name,
		)

	def restore_site(self, site):
		apps = [frappe.db.get_value("Application", app.app, "scrubbed") for app in site.apps]
		data = {
			"apps": apps,
			"mariadb_root_password": get_decrypted_password(
				"Server", site.server, "mariadb_root_password"
			),
			"admin_password": get_decrypted_password("Site", site.name, "admin_password"),
			"database": frappe.get_doc("Remote File", site.remote_database_file).download_link,
			"public": frappe.get_doc("Remote File", site.remote_public_file).download_link,
			"private": frappe.get_doc("Remote File", site.remote_private_file).download_link,
		}

		return self.create_agent_job(
			"Restore Site",
			f"benches/{site.bench}/sites/{site.name}/restore",
			data,
			bench=site.bench,
			site=site.name,
		)

	def new_site_from_backup(self, site):
		apps = [frappe.db.get_value("Application", app.app, "scrubbed") for app in site.apps]

		def sanitized_site_config(site):
			sanitized_config = {}
			if site.remote_config_file:
				from press.press.doctype.site_activity.site_activity import log_site_activity

				site_config = frappe.get_doc("Remote File", site.remote_config_file)
				new_config = site_config.get_content()
				sanitized_config = sanitize_config(new_config)
				existing_config = json.loads(site.config)
				existing_config.update(sanitized_config)
				site._update_configuration(existing_config)
				log_site_activity(site.name, "Update Configuration")

			return json.dumps(sanitized_config)

		data = {
			"config": json.loads(site.config),
			"apps": apps,
			"name": site.name,
			"mariadb_root_password": get_decrypted_password(
				"Server", site.server, "mariadb_root_password"
			),
			"admin_password": get_decrypted_password("Site", site.name, "admin_password"),
			"site_config": sanitized_site_config(site),
			"database": frappe.get_doc("Remote File", site.remote_database_file).download_link,
			"public": frappe.get_doc("Remote File", site.remote_public_file).download_link,
			"private": frappe.get_doc("Remote File", site.remote_private_file).download_link,
		}

		return self.create_agent_job(
			"New Site from Backup",
			f"benches/{site.bench}/sites/restore",
			data,
			bench=site.bench,
			site=site.name,
		)

	def install_app_site(self, site, app):
		data = {"name": frappe.db.get_value("Application", app, "scrubbed")}
		return self.create_agent_job(
			"Install App on Site",
			f"benches/{site.bench}/sites/{site.name}/apps",
			data,
			bench=site.bench,
			site=site.name,
		)

	def uninstall_app_site(self, site, app):
		scrubbed = frappe.db.get_value("Application", app, "scrubbed")
		return self.create_agent_job(
			"Uninstall App from Site",
			f"benches/{site.bench}/sites/{site.name}/apps/{scrubbed}",
			method="DELETE",
			bench=site.bench,
			site=site.name,
		)

	def migrate_site(self, site):
		return self.create_agent_job(
			"Migrate Site",
			f"benches/{site.bench}/sites/{site.name}/migrate",
			bench=site.bench,
			site=site.name,
		)

	def update_site(self, site, target, deploy_type):
		activate = site.status_before_update == "Active"
		data = {"target": target, "activate": activate}
		return self.create_agent_job(
			f"Update Site {deploy_type}",
			f"benches/{site.bench}/sites/{site.name}/update/{deploy_type.lower()}",
			data,
			bench=site.bench,
			site=site.name,
		)

	def update_site_recover_move(self, site, target, deploy_type, activate):
		data = {"target": target, "activate": activate}
		return self.create_agent_job(
			f"Recover Failed Site {deploy_type}",
			f"benches/{site.bench}/sites/{site.name}/update/{deploy_type.lower()}/recover",
			data,
			bench=site.bench,
			site=site.name,
		)

	def update_site_recover(self, site):
		return self.create_agent_job(
			"Recover Failed Site Update",
			f"benches/{site.bench}/sites/{site.name}/update/recover",
			bench=site.bench,
			site=site.name,
		)

	def update_site_config(self, site):
		data = {
			"config": json.loads(site.config),
			"remove": json.loads(site._keys_removed_in_last_update),
		}
		return self.create_agent_job(
			"Update Site Configuration",
			f"benches/{site.bench}/sites/{site.name}/config",
			data,
			bench=site.bench,
			site=site.name,
		)

	def archive_site(self, site):
		password = get_decrypted_password("Server", site.server, "mariadb_root_password")
		data = {"mariadb_root_password": password}

		return self.create_agent_job(
			"Archive Site",
			f"benches/{site.bench}/sites/{site.name}/archive",
			data,
			bench=site.bench,
			site=site.name,
		)

	def backup_site(self, site, with_files=False, offsite=False):
		data = {"with_files": with_files}

		if offsite:
			settings = frappe.get_single("Press Settings")
			backups_path = os.path.join(site.name, str(date.today()))

			if settings.aws_s3_bucket:
				auth = {
					"ACCESS_KEY": settings.offsite_backups_access_key_id,
					"SECRET_KEY": get_decrypted_password(
						"Press Settings", "Press Settings", "offsite_backups_secret_access_key"
					),
				}
				data.update(
					{"offsite": {"bucket": settings.aws_s3_bucket, "auth": auth, "path": backups_path}}
				)

			else:
				log_error("Offsite Backups aren't set yet")

		return self.create_agent_job(
			"Backup Site",
			f"benches/{site.bench}/sites/{site.name}/backup",
			data=data,
			bench=site.bench,
			site=site.name,
		)

	def add_domain(self, site, domain):
		data = {
			"domain": domain,
		}
		return self.create_agent_job(
			"Add Domain",
			f"benches/{site.bench}/sites/{site.name}/domains",
			data,
			bench=site.bench,
			site=site.name,
		)

	def remove_domain(self, site, domain):
		return self.create_agent_job(
			"Remove Domain",
			f"benches/{site.bench}/sites/{site.name}/domains/{domain}",
			method="DELETE",
			site=site.name,
			bench=site.bench,
		)

	def new_host(self, domain):
		certificate = frappe.get_doc("TLS Certificate", domain.tls_certificate)
		data = {
			"name": domain.domain,
			"target": domain.site,
			"certificate": {
				"privkey.pem": certificate.private_key,
				"fullchain.pem": certificate.full_chain,
				"chain.pem": certificate.intermediate_chain,
			},
		}
		return self.create_agent_job(
			"Add Host to Proxy", "proxy/hosts", data, host=domain.domain, site=domain.site,
		)

	def setup_redirects(self, site: str, domains: List[str], target: str):
		data = {"domains": domains, "target": target}
		return self.create_agent_job(
			"Setup Redirects on Hosts", "proxy/hosts/redirects", data, site=site,
		)

	def remove_redirects(self, site: str, domains: List[str]):
		data = {"domains": domains}
		return self.create_agent_job(
			"Remove Redirects on Hosts",
			"proxy/hosts/redirects",
			data,
			method="DELETE",
			site=site,
		)

	def remove_host(self, domain):
		return self.create_agent_job(
			"Remove Host from Proxy",
			f"proxy/hosts/{domain.domain}",
			method="DELETE",
			site=domain.site,
		)

	def new_server(self, server):
		ip = frappe.db.get_value("Server", server, "ip")
		data = {"name": ip}
		return self.create_agent_job(
			"Add Upstream to Proxy", "proxy/upstreams", data, upstream=server
		)

	def new_upstream_site(self, server, site):
		ip = frappe.db.get_value("Server", server, "ip")
		data = {"name": site}
		return self.create_agent_job(
			"Add Site to Upstream",
			f"proxy/upstreams/{ip}/sites",
			data,
			site=site,
			upstream=server,
		)

	def remove_upstream_site(self, server, site):
		ip = frappe.db.get_value("Server", server, "ip")
		return self.create_agent_job(
			"Remove Site from Upstream",
			f"proxy/upstreams/{ip}/sites/{site}",
			method="DELETE",
			site=site,
			upstream=server,
		)

	def update_site_status(self, server, site, status):
		data = {"status": status}
		ip = frappe.db.get_value("Server", server, "ip")
		return self.create_agent_job(
			"Update Site Status",
			f"proxy/upstreams/{ip}/sites/{site}/status",
			data=data,
			site=site,
			upstream=server,
		)

	def cleanup_unused_files(self):
		return self.create_agent_job("Cleanup Unused Files", "server/cleanup", {})

	def get(self, path):
		return self.request("GET", path)

	def post(self, path, data=None):
		return self.request("POST", path, data)

	def request(self, method, path, data=None, files=None):
		try:
			url = f"https://{self.server}:{self.port}/agent/{path}"
			password = get_decrypted_password(self.server_type, self.server, "agent_password")
			headers = {"Authorization": f"bearer {password}"}
			intermediate_ca = frappe.db.get_value(
				"Press Settings", "Press Settings", "backbone_intermediate_ca"
			)
			if frappe.conf.developer_mode and intermediate_ca:
				root_ca = frappe.db.get_value(
					"Certificate Authority", intermediate_ca, "parent_authority"
				)
				verify = frappe.get_doc("Certificate Authority", root_ca).certificate_file
			else:
				verify = True
			if files:
				file_objects = {
					key: frappe.get_doc("File", {"file_url": url}).get_content()
					for key, url in files.items()
				}
				file_objects["json"] = json.dumps(data).encode()
				result = requests.request(
					method, url, headers=headers, files=file_objects, verify=verify
				)
			else:
				result = requests.request(method, url, headers=headers, json=data, verify=verify)
			try:
				return result.json()
			except Exception:
				log_error(
					title="Agent Request Result Exception",
					method=method,
					url=url,
					data=data,
					files=files,
					headers=headers,
					result=result.text,
				)
		except Exception:
			log_error(
				title="Agent Request Exception",
				method=method,
				url=url,
				data=data,
				files=files,
				headers=headers,
			)

	def create_agent_job(
		self,
		job_type,
		path,
		data=None,
		files=None,
		method="POST",
		bench=None,
		site=None,
		upstream=None,
		host=None,
	):
		job = frappe.get_doc(
			{
				"doctype": "Agent Job",
				"server_type": self.server_type,
				"server": self.server,
				"bench": bench,
				"host": host,
				"site": site,
				"upstream": upstream,
				"status": "Pending",
				"request_method": method,
				"request_path": path,
				"request_data": json.dumps(data or {}, indent=4, sort_keys=True),
				"request_files": json.dumps(files or {}, indent=4, sort_keys=True),
				"job_type": job_type,
			}
		).insert()
		return job

	def get_job_status(self, id):
		status = self.get(f"jobs/{id}")
		return status

	def get_site_sid(self, site):
		return self.get(f"benches/{site.bench}/sites/{site.name}/sid")["sid"]

	def get_site_info(self, site):
		return self.get(f"benches/{site.bench}/sites/{site.name}/info")["data"]

	def get_sites_info(self, bench, since):
		return self.post(f"benches/{bench.name}/info", data={"since": since})

	def get_jobs_status(self, ids):
		status = self.get(f"jobs/{','.join(map(str, ids))}")
		if len(ids) == 1:
			return [status]
		return status

	def update(self):
		return self.post("update")

	def ping(self):
		return self.get("ping")["message"]

	def fetch_monitor_data(self, bench):
		data = self.post(f"benches/{bench}/monitor")["data"]
		return data

	def fetch_site_status(self, site):
		data = self.get(f"benches/{site.bench}/sites/{site.name}/status")["data"]
		return data

	def fetch_bench_status(self, bench):
		data = self.get(f"benches/{bench}/status")
		return data

	def fetch_server_status(self):
		data = {
			"mariadb_root_password": get_decrypted_password(
				"Server", self.server, "mariadb_root_password"
			)
		}
		data = self.post("server/status", data=data)
		return data<|MERGE_RESOLUTION|>--- conflicted
+++ resolved
@@ -12,15 +12,7 @@
 import frappe
 import requests
 from frappe.utils.password import get_decrypted_password
-<<<<<<< HEAD
 from press.utils import log_error, sanitize_config
-import os
-from datetime import date
-=======
-
-from press.api.github import get_access_token
-from press.utils import log_error, sanitize_config
->>>>>>> 54bc9347
 
 
 class Agent:
@@ -35,25 +27,6 @@
 			"bench_config": json.loads(bench.bench_config),
 			"common_site_config": json.loads(bench.config),
 		}
-<<<<<<< HEAD
-=======
-		for app in bench.apps:
-			url, repo_owner, repo, branch, installation = frappe.db.get_value(
-				"Frappe App", app.app, ["url", "repo_owner", "repo", "branch", "installation"],
-			)
-			if installation:
-				token = get_access_token(installation)
-				url = f"https://x-access-token:{token}@github.com/{repo_owner}/{repo}"
-			data["apps"].append(
-				{
-					"name": app.scrubbed,
-					"repo": repo,
-					"url": url,
-					"branch": branch,
-					"hash": app.hash,
-				}
-			)
->>>>>>> 54bc9347
 		return self.create_agent_job("New Bench", "benches", data, bench=bench.name)
 
 	def archive_bench(self, bench):
