{
 "actions": [],
 "creation": "2020-02-03 18:45:44.169074",
 "doctype": "DocType",
 "editable_grid": 1,
 "engine": "InnoDB",
 "field_order": [
  "domain",
  "bench_configuration",
  "trial_sites_count",
  "dns_section",
  "dns_provider",
  "column_break_6",
  "aws_access_key_id",
  "aws_secret_access_key",
  "lets_encrypt_section",
  "certbot_directory",
  "webroot_directory",
  "column_break_15",
  "eff_registration_email",
  "use_staging_ca",
  "tls_section",
  "rsa_key_size",
  "column_break_11",
  "wildcard_tls_certificate",
  "backbone_section",
  "backbone_directory",
  "column_break_20",
  "backbone_intermediate_ca",
  "use_backbone_ca",
  "stripe_settings_section",
  "stripe_account",
  "stripe_product_id",
  "stripe_inr_plan_id",
  "stripe_usd_plan_id",
  "create_stripe_webhook",
  "stripe_webhook_endpoint_id",
  "stripe_webhook_secret",
  "column_break_26",
  "free_credits_inr",
  "free_credits_usd",
  "erpnext_authentication",
  "erpnext_url",
  "erpnext_api_key",
  "erpnext_api_secret",
  "column_break_38",
  "erpnext_username",
  "erpnext_password",
  "frappeio_authentication_section",
  "frappe_url",
  "frappe_username",
  "frappe_password",
  "offsite_backups_section",
  "offsite_backups_provider",
  "aws_s3_bucket",
  "backup_rotation_scheme",
  "offsite_backups_count",
  "column_break_35",
  "offsite_backups_access_key_id",
  "offsite_backups_secret_access_key",
  "section_break_33",
  "create_github_app",
  "github_app_id",
  "github_app_client_id",
  "github_app_client_secret",
  "column_break_36",
  "github_app_public_link",
  "github_webhook_secret",
  "github_access_token",
  "section_break_41",
  "github_app_private_key",
  "section_break_59",
  "docker_registry_url",
  "docker_registry_namespace",
  "column_break_64",
  "docker_registry_username",
  "docker_registry_password",
  "docker_build_section",
  "clone_directory",
  "build_directory",
  "column_break_66",
  "code_server",
  "code_server_password",
  "auto_update_section",
  "auto_update_queue_size",
  "backups_section",
  "backup_interval",
  "remote_files_section",
  "remote_uploads_bucket",
  "remote_link_expiry",
  "column_break_51",
  "remote_access_key_id",
  "remote_secret_access_key",
  "telegram_section",
  "telegram_chat_id",
  "column_break_65",
  "telegram_bot_token",
  "product_documentation_section",
  "publish_docs",
  "storage_and_disk_limits_section",
  "enforce_storage_limits"
 ],
 "fields": [
  {
   "default": "{}",
   "fieldname": "bench_configuration",
   "fieldtype": "Code",
   "in_list_view": 1,
   "label": "Bench Confguration",
   "options": "JSON",
   "reqd": 1
  },
  {
   "fieldname": "domain",
   "fieldtype": "Data",
   "label": "Domain",
   "reqd": 1
  },
  {
   "collapsible": 1,
   "fieldname": "dns_section",
   "fieldtype": "Section Break",
   "label": "DNS"
  },
  {
   "fieldname": "aws_access_key_id",
   "fieldtype": "Data",
   "label": "AWS Access Key ID"
  },
  {
   "fieldname": "aws_secret_access_key",
   "fieldtype": "Password",
   "label": "AWS Secret Access Key"
  },
  {
   "default": "AWS Route 53",
   "fieldname": "dns_provider",
   "fieldtype": "Select",
   "label": "DNS Provider",
   "options": "AWS Route 53",
   "reqd": 1
  },
  {
   "fieldname": "column_break_6",
   "fieldtype": "Column Break"
  },
  {
   "default": "2048",
   "fieldname": "rsa_key_size",
   "fieldtype": "Select",
   "label": "RSA Key Size",
   "options": "2048\n3072\n4096",
   "reqd": 1
  },
  {
   "fieldname": "eff_registration_email",
   "fieldtype": "Data",
   "label": "EFF Registration Email"
  },
  {
   "fieldname": "column_break_11",
   "fieldtype": "Column Break"
  },
  {
   "fieldname": "webroot_directory",
   "fieldtype": "Data",
   "label": "Webroot Directory"
  },
  {
   "fieldname": "certbot_directory",
   "fieldtype": "Data",
   "label": "Certbot Directory"
  },
  {
   "collapsible": 1,
   "fieldname": "tls_section",
   "fieldtype": "Section Break",
   "label": "TLS"
  },
  {
   "fieldname": "wildcard_tls_certificate",
   "fieldtype": "Link",
   "label": "Wildcard TLS Certificate",
   "options": "TLS Certificate"
  },
  {
   "fieldname": "stripe_account",
   "fieldtype": "Link",
   "label": "Stripe Account",
   "options": "Stripe Settings"
  },
  {
   "fieldname": "stripe_product_id",
   "fieldtype": "Data",
   "label": "Stripe Product ID",
   "read_only": 1
  },
  {
   "fieldname": "stripe_inr_plan_id",
   "fieldtype": "Data",
   "label": "Stripe INR Plan ID",
   "read_only": 1
  },
  {
   "fieldname": "stripe_usd_plan_id",
   "fieldtype": "Data",
   "label": "Stripe USD Plan ID",
   "read_only": 1
  },
  {
<<<<<<< HEAD
   "fieldname": "create_stripe_plans",
   "fieldtype": "Button",
   "label": "Create Stripe Plans"
  },
  {
   "collapsible": 1,
=======
>>>>>>> 91fffce9
   "fieldname": "stripe_settings_section",
   "fieldtype": "Section Break",
   "label": "Stripe Settings"
  },
  {
   "fieldname": "stripe_webhook_secret",
   "fieldtype": "Data",
   "label": "Stripe Webhook Secret",
   "read_only": 1
  },
  {
   "fieldname": "stripe_webhook_endpoint_id",
   "fieldtype": "Data",
   "label": "Stripe Webhook Endpoint ID",
   "read_only": 1
  },
  {
   "fieldname": "create_stripe_webhook",
   "fieldtype": "Button",
   "label": "Create Stripe Webhook"
  },
  {
   "default": "1",
   "fieldname": "trial_sites_count",
   "fieldtype": "Int",
   "label": "Number of Sites in Trial"
  },
  {
   "fieldname": "column_break_26",
   "fieldtype": "Column Break"
  },
  {
   "fieldname": "free_credits_inr",
   "fieldtype": "Currency",
   "label": "Credits on Signup (INR)",
   "options": "INR"
  },
  {
   "fieldname": "free_credits_usd",
   "fieldtype": "Currency",
   "label": "Credits on Signup (USD)",
   "options": "USD"
  },
  {
   "collapsible": 1,
   "fieldname": "erpnext_authentication",
   "fieldtype": "Section Break",
   "label": "ERPNext Authentication"
  },
  {
   "fieldname": "erpnext_api_key",
   "fieldtype": "Data",
   "label": "ERPNext API Key"
  },
  {
   "fieldname": "erpnext_api_secret",
   "fieldtype": "Password",
   "label": "ERPNext API Secret"
  },
  {
   "fieldname": "erpnext_url",
   "fieldtype": "Data",
   "label": "ERPNext URL"
  },
  {
   "collapsible": 1,
   "fieldname": "offsite_backups_section",
   "fieldtype": "Section Break",
   "label": "Offsite Backups"
  },
  {
   "fieldname": "column_break_35",
   "fieldtype": "Column Break"
  },
  {
   "default": "AWS S3",
   "fieldname": "offsite_backups_provider",
   "fieldtype": "Select",
   "label": "Backup Provider",
   "options": "AWS S3"
  },
  {
   "fieldname": "offsite_backups_access_key_id",
   "fieldtype": "Data",
   "label": "Access Key ID"
  },
  {
   "fieldname": "offsite_backups_secret_access_key",
   "fieldtype": "Password",
   "label": "Secret Access Key"
  },
  {
   "fieldname": "aws_s3_bucket",
   "fieldtype": "Data",
   "label": "Bucket Name"
  },
  {
   "fieldname": "github_app_private_key",
   "fieldtype": "Code",
   "hidden": 1,
   "label": "GitHub App Private Key",
   "read_only": 1
  },
  {
   "collapsible": 1,
   "fieldname": "section_break_33",
   "fieldtype": "Section Break",
   "label": "GitHub"
  },
  {
   "fieldname": "github_webhook_secret",
   "fieldtype": "Data",
   "label": "GitHub Webhook Secret",
   "read_only": 1
  },
  {
   "fieldname": "github_app_id",
   "fieldtype": "Data",
   "label": "GitHub App ID",
   "read_only": 1
  },
  {
   "fieldname": "github_app_client_id",
   "fieldtype": "Data",
   "label": "GitHub App Client ID",
   "read_only": 1
  },
  {
   "fieldname": "github_app_client_secret",
   "fieldtype": "Data",
   "label": "GitHub App Client Secret",
   "read_only": 1
  },
  {
   "fieldname": "github_app_public_link",
   "fieldtype": "Data",
   "label": "GitHub App Public Link",
   "read_only": 1
  },
  {
   "fieldname": "clone_directory",
   "fieldtype": "Data",
   "label": "Clone Directory"
  },
  {
   "fieldname": "code_server",
   "fieldtype": "Data",
   "label": "Code Server"
  },
  {
   "fieldname": "column_break_36",
   "fieldtype": "Column Break"
  },
  {
   "collapsible": 1,
   "fieldname": "section_break_41",
   "fieldtype": "Section Break",
   "hide_border": 1
  },
  {
   "default": "4",
   "fieldname": "auto_update_queue_size",
   "fieldtype": "Int",
   "label": "Auto Update Queue Size"
  },
  {
   "collapsible": 1,
   "fieldname": "auto_update_section",
   "fieldtype": "Section Break",
   "label": "Auto Update"
  },
  {
   "fieldname": "code_server_password",
   "fieldtype": "Data",
   "label": "Code Server Password"
  },
  {
   "collapsible": 1,
   "fieldname": "backups_section",
   "fieldtype": "Section Break",
   "label": "Backups"
  },
  {
   "fieldname": "backup_interval",
   "fieldtype": "Int",
   "label": "Backup Interval"
  },
  {
   "collapsible": 1,
   "fieldname": "remote_files_section",
   "fieldtype": "Section Break",
   "label": "Remote Files"
  },
  {
   "fieldname": "remote_uploads_bucket",
   "fieldtype": "Data",
   "label": "Bucket Name"
  },
  {
   "fieldname": "remote_link_expiry",
   "fieldtype": "Int",
   "label": "Link Expiry"
  },
  {
   "fieldname": "remote_access_key_id",
   "fieldtype": "Data",
   "label": "Remote Access Key ID"
  },
  {
   "fieldname": "remote_secret_access_key",
   "fieldtype": "Password",
   "label": "Remote Secret Access Key"
  },
  {
   "fieldname": "column_break_51",
   "fieldtype": "Column Break"
  },
  {
   "fieldname": "erpnext_username",
   "fieldtype": "Data",
   "label": "ERPNext Username"
  },
  {
   "fieldname": "erpnext_password",
   "fieldtype": "Password",
   "label": "ERPNext Password"
  },
  {
   "depends_on": "eval:doc.backup_rotation_scheme==\"FIFO\"",
   "description": "The max number of Offsite backups that will be retained at any given time (for each site)",
   "fieldname": "offsite_backups_count",
   "fieldtype": "Int",
   "label": "Total Backups Count"
  },
  {
   "collapsible": 1,
   "fieldname": "telegram_section",
   "fieldtype": "Section Break",
   "label": "Telegram"
  },
  {
   "fieldname": "telegram_chat_id",
   "fieldtype": "Data",
   "label": "Telegram Chat ID"
  },
  {
   "fieldname": "telegram_bot_token",
   "fieldtype": "Data",
   "label": "Telegram Bot Token"
  },
  {
   "fieldname": "column_break_65",
   "fieldtype": "Column Break"
  },
  {
   "default": "0",
   "fieldname": "publish_docs",
   "fieldtype": "Check",
   "label": "Published"
  },
  {
   "collapsible": 1,
   "fieldname": "product_documentation_section",
   "fieldtype": "Section Break",
   "label": "Product Documentation"
  },
  {
   "fieldname": "backbone_intermediate_ca",
   "fieldtype": "Link",
   "label": "Backbone Intermediate CA",
   "options": "Certificate Authority"
  },
  {
   "collapsible": 1,
   "fieldname": "lets_encrypt_section",
   "fieldtype": "Section Break",
   "label": "Let's Encrypt"
  },
  {
   "collapsible": 1,
   "fieldname": "backbone_section",
   "fieldtype": "Section Break",
   "label": "Backbone"
  },
  {
   "fieldname": "backbone_directory",
   "fieldtype": "Data",
   "label": "Backbone Directory"
  },
  {
   "fieldname": "column_break_15",
   "fieldtype": "Column Break"
  },
  {
   "fieldname": "column_break_20",
   "fieldtype": "Column Break"
  },
  {
   "fieldname": "column_break_38",
   "fieldtype": "Column Break"
  },
  {
   "default": "0",
   "fieldname": "use_backbone_ca",
   "fieldtype": "Check",
   "label": "Use Backbone CA"
  },
  {
   "fieldname": "frappeio_authentication_section",
   "fieldtype": "Section Break",
   "label": "Frappe.io Authentication"
  },
  {
   "fieldname": "frappe_username",
   "fieldtype": "Data",
   "label": "Username"
  },
  {
   "fieldname": "frappe_password",
   "fieldtype": "Password",
   "label": "Password"
  },
  {
   "fieldname": "frappe_url",
   "fieldtype": "Data",
   "label": "URL"
  },
  {
   "collapsible": 1,
   "fieldname": "section_break_59",
   "fieldtype": "Section Break",
   "label": "Docker Registry"
  },
  {
   "fieldname": "build_directory",
   "fieldtype": "Data",
   "label": "Build Directory"
  },
  {
   "depends_on": "eval: !doc.github_app_id",
   "fieldname": "create_github_app",
   "fieldtype": "Button",
   "label": "Create GitHub App",
   "mandatory_depends_on": "eval"
  },
  {
   "fieldname": "github_access_token",
   "fieldtype": "Data",
   "label": "GitHub Access Token"
  },
  {
   "fieldname": "docker_registry_url",
   "fieldtype": "Data",
   "label": "Docker Registry URL"
  },
  {
   "fieldname": "column_break_66",
   "fieldtype": "Column Break"
  },
  {
   "fieldname": "docker_registry_username",
   "fieldtype": "Data",
   "label": "Docker Registry Username"
  },
  {
   "fieldname": "docker_registry_password",
   "fieldtype": "Data",
   "label": "Docker Registry Password"
  },
  {
   "default": "0",
   "fieldname": "use_staging_ca",
   "fieldtype": "Check",
   "label": "Use Staging CA"
  },
  {
   "fieldname": "docker_registry_namespace",
   "fieldtype": "Data",
   "label": "Docker Registry Namespace"
  },
  {
   "fieldname": "column_break_64",
   "fieldtype": "Column Break"
  },
  {
   "fieldname": "docker_build_section",
   "fieldtype": "Section Break",
   "label": "Docker Build"
  },
  {
   "fieldname": "storage_and_disk_limits_section",
   "fieldtype": "Section Break",
   "label": "Storage and Disk Limits"
  },
  {
   "default": "0",
   "description": "Setting this to true will start suspending sites that cross the Site Usages with respect to their existing plans.",
   "fieldname": "enforce_storage_limits",
   "fieldtype": "Check",
   "label": "Enforce Storage and Disk Limits"
  },
  {
   "fieldname": "backup_rotation_scheme",
   "fieldtype": "Select",
   "label": "Backup Rotation Scheme",
   "options": "FIFO\nGrandfather-father-son"
  }
 ],
 "issingle": 1,
 "links": [],
<<<<<<< HEAD
 "modified": "2021-01-28 11:21:31.056014",
=======
 "modified": "2021-01-22 18:24:46.847660",
>>>>>>> 91fffce9
 "modified_by": "Administrator",
 "module": "Press",
 "name": "Press Settings",
 "owner": "Administrator",
 "permissions": [
  {
   "create": 1,
   "delete": 1,
   "email": 1,
   "print": 1,
   "read": 1,
   "role": "System Manager",
   "share": 1,
   "write": 1
  }
 ],
 "quick_entry": 1,
 "sort_field": "modified",
 "sort_order": "DESC",
 "track_changes": 1
}<|MERGE_RESOLUTION|>--- conflicted
+++ resolved
@@ -1,655 +1,643 @@
 {
- "actions": [],
- "creation": "2020-02-03 18:45:44.169074",
- "doctype": "DocType",
- "editable_grid": 1,
- "engine": "InnoDB",
- "field_order": [
-  "domain",
-  "bench_configuration",
-  "trial_sites_count",
-  "dns_section",
-  "dns_provider",
-  "column_break_6",
-  "aws_access_key_id",
-  "aws_secret_access_key",
-  "lets_encrypt_section",
-  "certbot_directory",
-  "webroot_directory",
-  "column_break_15",
-  "eff_registration_email",
-  "use_staging_ca",
-  "tls_section",
-  "rsa_key_size",
-  "column_break_11",
-  "wildcard_tls_certificate",
-  "backbone_section",
-  "backbone_directory",
-  "column_break_20",
-  "backbone_intermediate_ca",
-  "use_backbone_ca",
-  "stripe_settings_section",
-  "stripe_account",
-  "stripe_product_id",
-  "stripe_inr_plan_id",
-  "stripe_usd_plan_id",
-  "create_stripe_webhook",
-  "stripe_webhook_endpoint_id",
-  "stripe_webhook_secret",
-  "column_break_26",
-  "free_credits_inr",
-  "free_credits_usd",
-  "erpnext_authentication",
-  "erpnext_url",
-  "erpnext_api_key",
-  "erpnext_api_secret",
-  "column_break_38",
-  "erpnext_username",
-  "erpnext_password",
-  "frappeio_authentication_section",
-  "frappe_url",
-  "frappe_username",
-  "frappe_password",
-  "offsite_backups_section",
-  "offsite_backups_provider",
-  "aws_s3_bucket",
-  "backup_rotation_scheme",
-  "offsite_backups_count",
-  "column_break_35",
-  "offsite_backups_access_key_id",
-  "offsite_backups_secret_access_key",
-  "section_break_33",
-  "create_github_app",
-  "github_app_id",
-  "github_app_client_id",
-  "github_app_client_secret",
-  "column_break_36",
-  "github_app_public_link",
-  "github_webhook_secret",
-  "github_access_token",
-  "section_break_41",
-  "github_app_private_key",
-  "section_break_59",
-  "docker_registry_url",
-  "docker_registry_namespace",
-  "column_break_64",
-  "docker_registry_username",
-  "docker_registry_password",
-  "docker_build_section",
-  "clone_directory",
-  "build_directory",
-  "column_break_66",
-  "code_server",
-  "code_server_password",
-  "auto_update_section",
-  "auto_update_queue_size",
-  "backups_section",
-  "backup_interval",
-  "remote_files_section",
-  "remote_uploads_bucket",
-  "remote_link_expiry",
-  "column_break_51",
-  "remote_access_key_id",
-  "remote_secret_access_key",
-  "telegram_section",
-  "telegram_chat_id",
-  "column_break_65",
-  "telegram_bot_token",
-  "product_documentation_section",
-  "publish_docs",
-  "storage_and_disk_limits_section",
-  "enforce_storage_limits"
- ],
- "fields": [
-  {
-   "default": "{}",
-   "fieldname": "bench_configuration",
-   "fieldtype": "Code",
-   "in_list_view": 1,
-   "label": "Bench Confguration",
-   "options": "JSON",
-   "reqd": 1
-  },
-  {
-   "fieldname": "domain",
-   "fieldtype": "Data",
-   "label": "Domain",
-   "reqd": 1
-  },
-  {
-   "collapsible": 1,
-   "fieldname": "dns_section",
-   "fieldtype": "Section Break",
-   "label": "DNS"
-  },
-  {
-   "fieldname": "aws_access_key_id",
-   "fieldtype": "Data",
-   "label": "AWS Access Key ID"
-  },
-  {
-   "fieldname": "aws_secret_access_key",
-   "fieldtype": "Password",
-   "label": "AWS Secret Access Key"
-  },
-  {
-   "default": "AWS Route 53",
-   "fieldname": "dns_provider",
-   "fieldtype": "Select",
-   "label": "DNS Provider",
-   "options": "AWS Route 53",
-   "reqd": 1
-  },
-  {
-   "fieldname": "column_break_6",
-   "fieldtype": "Column Break"
-  },
-  {
-   "default": "2048",
-   "fieldname": "rsa_key_size",
-   "fieldtype": "Select",
-   "label": "RSA Key Size",
-   "options": "2048\n3072\n4096",
-   "reqd": 1
-  },
-  {
-   "fieldname": "eff_registration_email",
-   "fieldtype": "Data",
-   "label": "EFF Registration Email"
-  },
-  {
-   "fieldname": "column_break_11",
-   "fieldtype": "Column Break"
-  },
-  {
-   "fieldname": "webroot_directory",
-   "fieldtype": "Data",
-   "label": "Webroot Directory"
-  },
-  {
-   "fieldname": "certbot_directory",
-   "fieldtype": "Data",
-   "label": "Certbot Directory"
-  },
-  {
-   "collapsible": 1,
-   "fieldname": "tls_section",
-   "fieldtype": "Section Break",
-   "label": "TLS"
-  },
-  {
-   "fieldname": "wildcard_tls_certificate",
-   "fieldtype": "Link",
-   "label": "Wildcard TLS Certificate",
-   "options": "TLS Certificate"
-  },
-  {
-   "fieldname": "stripe_account",
-   "fieldtype": "Link",
-   "label": "Stripe Account",
-   "options": "Stripe Settings"
-  },
-  {
-   "fieldname": "stripe_product_id",
-   "fieldtype": "Data",
-   "label": "Stripe Product ID",
-   "read_only": 1
-  },
-  {
-   "fieldname": "stripe_inr_plan_id",
-   "fieldtype": "Data",
-   "label": "Stripe INR Plan ID",
-   "read_only": 1
-  },
-  {
-   "fieldname": "stripe_usd_plan_id",
-   "fieldtype": "Data",
-   "label": "Stripe USD Plan ID",
-   "read_only": 1
-  },
-  {
-<<<<<<< HEAD
-   "fieldname": "create_stripe_plans",
-   "fieldtype": "Button",
-   "label": "Create Stripe Plans"
-  },
-  {
-   "collapsible": 1,
-=======
->>>>>>> 91fffce9
-   "fieldname": "stripe_settings_section",
-   "fieldtype": "Section Break",
-   "label": "Stripe Settings"
-  },
-  {
-   "fieldname": "stripe_webhook_secret",
-   "fieldtype": "Data",
-   "label": "Stripe Webhook Secret",
-   "read_only": 1
-  },
-  {
-   "fieldname": "stripe_webhook_endpoint_id",
-   "fieldtype": "Data",
-   "label": "Stripe Webhook Endpoint ID",
-   "read_only": 1
-  },
-  {
-   "fieldname": "create_stripe_webhook",
-   "fieldtype": "Button",
-   "label": "Create Stripe Webhook"
-  },
-  {
-   "default": "1",
-   "fieldname": "trial_sites_count",
-   "fieldtype": "Int",
-   "label": "Number of Sites in Trial"
-  },
-  {
-   "fieldname": "column_break_26",
-   "fieldtype": "Column Break"
-  },
-  {
-   "fieldname": "free_credits_inr",
-   "fieldtype": "Currency",
-   "label": "Credits on Signup (INR)",
-   "options": "INR"
-  },
-  {
-   "fieldname": "free_credits_usd",
-   "fieldtype": "Currency",
-   "label": "Credits on Signup (USD)",
-   "options": "USD"
-  },
-  {
-   "collapsible": 1,
-   "fieldname": "erpnext_authentication",
-   "fieldtype": "Section Break",
-   "label": "ERPNext Authentication"
-  },
-  {
-   "fieldname": "erpnext_api_key",
-   "fieldtype": "Data",
-   "label": "ERPNext API Key"
-  },
-  {
-   "fieldname": "erpnext_api_secret",
-   "fieldtype": "Password",
-   "label": "ERPNext API Secret"
-  },
-  {
-   "fieldname": "erpnext_url",
-   "fieldtype": "Data",
-   "label": "ERPNext URL"
-  },
-  {
-   "collapsible": 1,
-   "fieldname": "offsite_backups_section",
-   "fieldtype": "Section Break",
-   "label": "Offsite Backups"
-  },
-  {
-   "fieldname": "column_break_35",
-   "fieldtype": "Column Break"
-  },
-  {
-   "default": "AWS S3",
-   "fieldname": "offsite_backups_provider",
-   "fieldtype": "Select",
-   "label": "Backup Provider",
-   "options": "AWS S3"
-  },
-  {
-   "fieldname": "offsite_backups_access_key_id",
-   "fieldtype": "Data",
-   "label": "Access Key ID"
-  },
-  {
-   "fieldname": "offsite_backups_secret_access_key",
-   "fieldtype": "Password",
-   "label": "Secret Access Key"
-  },
-  {
-   "fieldname": "aws_s3_bucket",
-   "fieldtype": "Data",
-   "label": "Bucket Name"
-  },
-  {
-   "fieldname": "github_app_private_key",
-   "fieldtype": "Code",
-   "hidden": 1,
-   "label": "GitHub App Private Key",
-   "read_only": 1
-  },
-  {
-   "collapsible": 1,
-   "fieldname": "section_break_33",
-   "fieldtype": "Section Break",
-   "label": "GitHub"
-  },
-  {
-   "fieldname": "github_webhook_secret",
-   "fieldtype": "Data",
-   "label": "GitHub Webhook Secret",
-   "read_only": 1
-  },
-  {
-   "fieldname": "github_app_id",
-   "fieldtype": "Data",
-   "label": "GitHub App ID",
-   "read_only": 1
-  },
-  {
-   "fieldname": "github_app_client_id",
-   "fieldtype": "Data",
-   "label": "GitHub App Client ID",
-   "read_only": 1
-  },
-  {
-   "fieldname": "github_app_client_secret",
-   "fieldtype": "Data",
-   "label": "GitHub App Client Secret",
-   "read_only": 1
-  },
-  {
-   "fieldname": "github_app_public_link",
-   "fieldtype": "Data",
-   "label": "GitHub App Public Link",
-   "read_only": 1
-  },
-  {
-   "fieldname": "clone_directory",
-   "fieldtype": "Data",
-   "label": "Clone Directory"
-  },
-  {
-   "fieldname": "code_server",
-   "fieldtype": "Data",
-   "label": "Code Server"
-  },
-  {
-   "fieldname": "column_break_36",
-   "fieldtype": "Column Break"
-  },
-  {
-   "collapsible": 1,
-   "fieldname": "section_break_41",
-   "fieldtype": "Section Break",
-   "hide_border": 1
-  },
-  {
-   "default": "4",
-   "fieldname": "auto_update_queue_size",
-   "fieldtype": "Int",
-   "label": "Auto Update Queue Size"
-  },
-  {
-   "collapsible": 1,
-   "fieldname": "auto_update_section",
-   "fieldtype": "Section Break",
-   "label": "Auto Update"
-  },
-  {
-   "fieldname": "code_server_password",
-   "fieldtype": "Data",
-   "label": "Code Server Password"
-  },
-  {
-   "collapsible": 1,
-   "fieldname": "backups_section",
-   "fieldtype": "Section Break",
-   "label": "Backups"
-  },
-  {
-   "fieldname": "backup_interval",
-   "fieldtype": "Int",
-   "label": "Backup Interval"
-  },
-  {
-   "collapsible": 1,
-   "fieldname": "remote_files_section",
-   "fieldtype": "Section Break",
-   "label": "Remote Files"
-  },
-  {
-   "fieldname": "remote_uploads_bucket",
-   "fieldtype": "Data",
-   "label": "Bucket Name"
-  },
-  {
-   "fieldname": "remote_link_expiry",
-   "fieldtype": "Int",
-   "label": "Link Expiry"
-  },
-  {
-   "fieldname": "remote_access_key_id",
-   "fieldtype": "Data",
-   "label": "Remote Access Key ID"
-  },
-  {
-   "fieldname": "remote_secret_access_key",
-   "fieldtype": "Password",
-   "label": "Remote Secret Access Key"
-  },
-  {
-   "fieldname": "column_break_51",
-   "fieldtype": "Column Break"
-  },
-  {
-   "fieldname": "erpnext_username",
-   "fieldtype": "Data",
-   "label": "ERPNext Username"
-  },
-  {
-   "fieldname": "erpnext_password",
-   "fieldtype": "Password",
-   "label": "ERPNext Password"
-  },
-  {
-   "depends_on": "eval:doc.backup_rotation_scheme==\"FIFO\"",
-   "description": "The max number of Offsite backups that will be retained at any given time (for each site)",
-   "fieldname": "offsite_backups_count",
-   "fieldtype": "Int",
-   "label": "Total Backups Count"
-  },
-  {
-   "collapsible": 1,
-   "fieldname": "telegram_section",
-   "fieldtype": "Section Break",
-   "label": "Telegram"
-  },
-  {
-   "fieldname": "telegram_chat_id",
-   "fieldtype": "Data",
-   "label": "Telegram Chat ID"
-  },
-  {
-   "fieldname": "telegram_bot_token",
-   "fieldtype": "Data",
-   "label": "Telegram Bot Token"
-  },
-  {
-   "fieldname": "column_break_65",
-   "fieldtype": "Column Break"
-  },
-  {
-   "default": "0",
-   "fieldname": "publish_docs",
-   "fieldtype": "Check",
-   "label": "Published"
-  },
-  {
-   "collapsible": 1,
-   "fieldname": "product_documentation_section",
-   "fieldtype": "Section Break",
-   "label": "Product Documentation"
-  },
-  {
-   "fieldname": "backbone_intermediate_ca",
-   "fieldtype": "Link",
-   "label": "Backbone Intermediate CA",
-   "options": "Certificate Authority"
-  },
-  {
-   "collapsible": 1,
-   "fieldname": "lets_encrypt_section",
-   "fieldtype": "Section Break",
-   "label": "Let's Encrypt"
-  },
-  {
-   "collapsible": 1,
-   "fieldname": "backbone_section",
-   "fieldtype": "Section Break",
-   "label": "Backbone"
-  },
-  {
-   "fieldname": "backbone_directory",
-   "fieldtype": "Data",
-   "label": "Backbone Directory"
-  },
-  {
-   "fieldname": "column_break_15",
-   "fieldtype": "Column Break"
-  },
-  {
-   "fieldname": "column_break_20",
-   "fieldtype": "Column Break"
-  },
-  {
-   "fieldname": "column_break_38",
-   "fieldtype": "Column Break"
-  },
-  {
-   "default": "0",
-   "fieldname": "use_backbone_ca",
-   "fieldtype": "Check",
-   "label": "Use Backbone CA"
-  },
-  {
-   "fieldname": "frappeio_authentication_section",
-   "fieldtype": "Section Break",
-   "label": "Frappe.io Authentication"
-  },
-  {
-   "fieldname": "frappe_username",
-   "fieldtype": "Data",
-   "label": "Username"
-  },
-  {
-   "fieldname": "frappe_password",
-   "fieldtype": "Password",
-   "label": "Password"
-  },
-  {
-   "fieldname": "frappe_url",
-   "fieldtype": "Data",
-   "label": "URL"
-  },
-  {
-   "collapsible": 1,
-   "fieldname": "section_break_59",
-   "fieldtype": "Section Break",
-   "label": "Docker Registry"
-  },
-  {
-   "fieldname": "build_directory",
-   "fieldtype": "Data",
-   "label": "Build Directory"
-  },
-  {
-   "depends_on": "eval: !doc.github_app_id",
-   "fieldname": "create_github_app",
-   "fieldtype": "Button",
-   "label": "Create GitHub App",
-   "mandatory_depends_on": "eval"
-  },
-  {
-   "fieldname": "github_access_token",
-   "fieldtype": "Data",
-   "label": "GitHub Access Token"
-  },
-  {
-   "fieldname": "docker_registry_url",
-   "fieldtype": "Data",
-   "label": "Docker Registry URL"
-  },
-  {
-   "fieldname": "column_break_66",
-   "fieldtype": "Column Break"
-  },
-  {
-   "fieldname": "docker_registry_username",
-   "fieldtype": "Data",
-   "label": "Docker Registry Username"
-  },
-  {
-   "fieldname": "docker_registry_password",
-   "fieldtype": "Data",
-   "label": "Docker Registry Password"
-  },
-  {
-   "default": "0",
-   "fieldname": "use_staging_ca",
-   "fieldtype": "Check",
-   "label": "Use Staging CA"
-  },
-  {
-   "fieldname": "docker_registry_namespace",
-   "fieldtype": "Data",
-   "label": "Docker Registry Namespace"
-  },
-  {
-   "fieldname": "column_break_64",
-   "fieldtype": "Column Break"
-  },
-  {
-   "fieldname": "docker_build_section",
-   "fieldtype": "Section Break",
-   "label": "Docker Build"
-  },
-  {
-   "fieldname": "storage_and_disk_limits_section",
-   "fieldtype": "Section Break",
-   "label": "Storage and Disk Limits"
-  },
-  {
-   "default": "0",
-   "description": "Setting this to true will start suspending sites that cross the Site Usages with respect to their existing plans.",
-   "fieldname": "enforce_storage_limits",
-   "fieldtype": "Check",
-   "label": "Enforce Storage and Disk Limits"
-  },
-  {
-   "fieldname": "backup_rotation_scheme",
-   "fieldtype": "Select",
-   "label": "Backup Rotation Scheme",
-   "options": "FIFO\nGrandfather-father-son"
-  }
- ],
- "issingle": 1,
- "links": [],
-<<<<<<< HEAD
- "modified": "2021-01-28 11:21:31.056014",
-=======
- "modified": "2021-01-22 18:24:46.847660",
->>>>>>> 91fffce9
- "modified_by": "Administrator",
- "module": "Press",
- "name": "Press Settings",
- "owner": "Administrator",
- "permissions": [
-  {
-   "create": 1,
-   "delete": 1,
-   "email": 1,
-   "print": 1,
-   "read": 1,
-   "role": "System Manager",
-   "share": 1,
-   "write": 1
-  }
- ],
- "quick_entry": 1,
- "sort_field": "modified",
- "sort_order": "DESC",
- "track_changes": 1
+   "actions": [],
+   "creation": "2020-02-03 18:45:44.169074",
+   "doctype": "DocType",
+   "editable_grid": 1,
+   "engine": "InnoDB",
+   "field_order": [
+      "domain",
+      "bench_configuration",
+      "trial_sites_count",
+      "dns_section",
+      "dns_provider",
+      "column_break_6",
+      "aws_access_key_id",
+      "aws_secret_access_key",
+      "lets_encrypt_section",
+      "certbot_directory",
+      "webroot_directory",
+      "column_break_15",
+      "eff_registration_email",
+      "use_staging_ca",
+      "tls_section",
+      "rsa_key_size",
+      "column_break_11",
+      "wildcard_tls_certificate",
+      "backbone_section",
+      "backbone_directory",
+      "column_break_20",
+      "backbone_intermediate_ca",
+      "use_backbone_ca",
+      "stripe_settings_section",
+      "stripe_account",
+      "stripe_product_id",
+      "stripe_inr_plan_id",
+      "stripe_usd_plan_id",
+      "create_stripe_webhook",
+      "stripe_webhook_endpoint_id",
+      "stripe_webhook_secret",
+      "column_break_26",
+      "free_credits_inr",
+      "free_credits_usd",
+      "erpnext_authentication",
+      "erpnext_url",
+      "erpnext_api_key",
+      "erpnext_api_secret",
+      "column_break_38",
+      "erpnext_username",
+      "erpnext_password",
+      "frappeio_authentication_section",
+      "frappe_url",
+      "frappe_username",
+      "frappe_password",
+      "offsite_backups_section",
+      "offsite_backups_provider",
+      "aws_s3_bucket",
+      "backup_rotation_scheme",
+      "offsite_backups_count",
+      "column_break_35",
+      "offsite_backups_access_key_id",
+      "offsite_backups_secret_access_key",
+      "section_break_33",
+      "create_github_app",
+      "github_app_id",
+      "github_app_client_id",
+      "github_app_client_secret",
+      "column_break_36",
+      "github_app_public_link",
+      "github_webhook_secret",
+      "github_access_token",
+      "section_break_41",
+      "github_app_private_key",
+      "section_break_59",
+      "docker_registry_url",
+      "docker_registry_namespace",
+      "column_break_64",
+      "docker_registry_username",
+      "docker_registry_password",
+      "docker_build_section",
+      "clone_directory",
+      "build_directory",
+      "column_break_66",
+      "code_server",
+      "code_server_password",
+      "auto_update_section",
+      "auto_update_queue_size",
+      "backups_section",
+      "backup_interval",
+      "remote_files_section",
+      "remote_uploads_bucket",
+      "remote_link_expiry",
+      "column_break_51",
+      "remote_access_key_id",
+      "remote_secret_access_key",
+      "telegram_section",
+      "telegram_chat_id",
+      "column_break_65",
+      "telegram_bot_token",
+      "product_documentation_section",
+      "publish_docs",
+      "storage_and_disk_limits_section",
+      "enforce_storage_limits"
+   ],
+   "fields": [
+      {
+         "default": "{}",
+         "fieldname": "bench_configuration",
+         "fieldtype": "Code",
+         "in_list_view": 1,
+         "label": "Bench Confguration",
+         "options": "JSON",
+         "reqd": 1
+      },
+      {
+         "fieldname": "domain",
+         "fieldtype": "Data",
+         "label": "Domain",
+         "reqd": 1
+      },
+      {
+         "collapsible": 1,
+         "fieldname": "dns_section",
+         "fieldtype": "Section Break",
+         "label": "DNS"
+      },
+      {
+         "fieldname": "aws_access_key_id",
+         "fieldtype": "Data",
+         "label": "AWS Access Key ID"
+      },
+      {
+         "fieldname": "aws_secret_access_key",
+         "fieldtype": "Password",
+         "label": "AWS Secret Access Key"
+      },
+      {
+         "default": "AWS Route 53",
+         "fieldname": "dns_provider",
+         "fieldtype": "Select",
+         "label": "DNS Provider",
+         "options": "AWS Route 53",
+         "reqd": 1
+      },
+      {
+         "fieldname": "column_break_6",
+         "fieldtype": "Column Break"
+      },
+      {
+         "default": "2048",
+         "fieldname": "rsa_key_size",
+         "fieldtype": "Select",
+         "label": "RSA Key Size",
+         "options": "2048\n3072\n4096",
+         "reqd": 1
+      },
+      {
+         "fieldname": "eff_registration_email",
+         "fieldtype": "Data",
+         "label": "EFF Registration Email"
+      },
+      {
+         "fieldname": "column_break_11",
+         "fieldtype": "Column Break"
+      },
+      {
+         "fieldname": "webroot_directory",
+         "fieldtype": "Data",
+         "label": "Webroot Directory"
+      },
+      {
+         "fieldname": "certbot_directory",
+         "fieldtype": "Data",
+         "label": "Certbot Directory"
+      },
+      {
+         "collapsible": 1,
+         "fieldname": "tls_section",
+         "fieldtype": "Section Break",
+         "label": "TLS"
+      },
+      {
+         "fieldname": "wildcard_tls_certificate",
+         "fieldtype": "Link",
+         "label": "Wildcard TLS Certificate",
+         "options": "TLS Certificate"
+      },
+      {
+         "fieldname": "stripe_account",
+         "fieldtype": "Link",
+         "label": "Stripe Account",
+         "options": "Stripe Settings"
+      },
+      {
+         "fieldname": "stripe_product_id",
+         "fieldtype": "Data",
+         "label": "Stripe Product ID",
+         "read_only": 1
+      },
+      {
+         "fieldname": "stripe_inr_plan_id",
+         "fieldtype": "Data",
+         "label": "Stripe INR Plan ID",
+         "read_only": 1
+      },
+      {
+         "fieldname": "stripe_usd_plan_id",
+         "fieldtype": "Data",
+         "label": "Stripe USD Plan ID",
+         "read_only": 1
+      },
+      {
+         "collapsible": 1,
+         "fieldname": "stripe_settings_section",
+         "fieldtype": "Section Break",
+         "label": "Stripe Settings"
+      },
+      {
+         "fieldname": "stripe_webhook_secret",
+         "fieldtype": "Data",
+         "label": "Stripe Webhook Secret",
+         "read_only": 1
+      },
+      {
+         "fieldname": "stripe_webhook_endpoint_id",
+         "fieldtype": "Data",
+         "label": "Stripe Webhook Endpoint ID",
+         "read_only": 1
+      },
+      {
+         "fieldname": "create_stripe_webhook",
+         "fieldtype": "Button",
+         "label": "Create Stripe Webhook"
+      },
+      {
+         "default": "1",
+         "fieldname": "trial_sites_count",
+         "fieldtype": "Int",
+         "label": "Number of Sites in Trial"
+      },
+      {
+         "fieldname": "column_break_26",
+         "fieldtype": "Column Break"
+      },
+      {
+         "fieldname": "free_credits_inr",
+         "fieldtype": "Currency",
+         "label": "Credits on Signup (INR)",
+         "options": "INR"
+      },
+      {
+         "fieldname": "free_credits_usd",
+         "fieldtype": "Currency",
+         "label": "Credits on Signup (USD)",
+         "options": "USD"
+      },
+      {
+         "collapsible": 1,
+         "fieldname": "erpnext_authentication",
+         "fieldtype": "Section Break",
+         "label": "ERPNext Authentication"
+      },
+      {
+         "fieldname": "erpnext_api_key",
+         "fieldtype": "Data",
+         "label": "ERPNext API Key"
+      },
+      {
+         "fieldname": "erpnext_api_secret",
+         "fieldtype": "Password",
+         "label": "ERPNext API Secret"
+      },
+      {
+         "fieldname": "erpnext_url",
+         "fieldtype": "Data",
+         "label": "ERPNext URL"
+      },
+      {
+         "collapsible": 1,
+         "fieldname": "offsite_backups_section",
+         "fieldtype": "Section Break",
+         "label": "Offsite Backups"
+      },
+      {
+         "fieldname": "column_break_35",
+         "fieldtype": "Column Break"
+      },
+      {
+         "default": "AWS S3",
+         "fieldname": "offsite_backups_provider",
+         "fieldtype": "Select",
+         "label": "Backup Provider",
+         "options": "AWS S3"
+      },
+      {
+         "fieldname": "offsite_backups_access_key_id",
+         "fieldtype": "Data",
+         "label": "Access Key ID"
+      },
+      {
+         "fieldname": "offsite_backups_secret_access_key",
+         "fieldtype": "Password",
+         "label": "Secret Access Key"
+      },
+      {
+         "fieldname": "aws_s3_bucket",
+         "fieldtype": "Data",
+         "label": "Bucket Name"
+      },
+      {
+         "fieldname": "github_app_private_key",
+         "fieldtype": "Code",
+         "hidden": 1,
+         "label": "GitHub App Private Key",
+         "read_only": 1
+      },
+      {
+         "collapsible": 1,
+         "fieldname": "section_break_33",
+         "fieldtype": "Section Break",
+         "label": "GitHub"
+      },
+      {
+         "fieldname": "github_webhook_secret",
+         "fieldtype": "Data",
+         "label": "GitHub Webhook Secret",
+         "read_only": 1
+      },
+      {
+         "fieldname": "github_app_id",
+         "fieldtype": "Data",
+         "label": "GitHub App ID",
+         "read_only": 1
+      },
+      {
+         "fieldname": "github_app_client_id",
+         "fieldtype": "Data",
+         "label": "GitHub App Client ID",
+         "read_only": 1
+      },
+      {
+         "fieldname": "github_app_client_secret",
+         "fieldtype": "Data",
+         "label": "GitHub App Client Secret",
+         "read_only": 1
+      },
+      {
+         "fieldname": "github_app_public_link",
+         "fieldtype": "Data",
+         "label": "GitHub App Public Link",
+         "read_only": 1
+      },
+      {
+         "fieldname": "clone_directory",
+         "fieldtype": "Data",
+         "label": "Clone Directory"
+      },
+      {
+         "fieldname": "code_server",
+         "fieldtype": "Data",
+         "label": "Code Server"
+      },
+      {
+         "fieldname": "column_break_36",
+         "fieldtype": "Column Break"
+      },
+      {
+         "collapsible": 1,
+         "fieldname": "section_break_41",
+         "fieldtype": "Section Break",
+         "hide_border": 1
+      },
+      {
+         "default": "4",
+         "fieldname": "auto_update_queue_size",
+         "fieldtype": "Int",
+         "label": "Auto Update Queue Size"
+      },
+      {
+         "collapsible": 1,
+         "fieldname": "auto_update_section",
+         "fieldtype": "Section Break",
+         "label": "Auto Update"
+      },
+      {
+         "fieldname": "code_server_password",
+         "fieldtype": "Data",
+         "label": "Code Server Password"
+      },
+      {
+         "collapsible": 1,
+         "fieldname": "backups_section",
+         "fieldtype": "Section Break",
+         "label": "Backups"
+      },
+      {
+         "fieldname": "backup_interval",
+         "fieldtype": "Int",
+         "label": "Backup Interval"
+      },
+      {
+         "collapsible": 1,
+         "fieldname": "remote_files_section",
+         "fieldtype": "Section Break",
+         "label": "Remote Files"
+      },
+      {
+         "fieldname": "remote_uploads_bucket",
+         "fieldtype": "Data",
+         "label": "Bucket Name"
+      },
+      {
+         "fieldname": "remote_link_expiry",
+         "fieldtype": "Int",
+         "label": "Link Expiry"
+      },
+      {
+         "fieldname": "remote_access_key_id",
+         "fieldtype": "Data",
+         "label": "Remote Access Key ID"
+      },
+      {
+         "fieldname": "remote_secret_access_key",
+         "fieldtype": "Password",
+         "label": "Remote Secret Access Key"
+      },
+      {
+         "fieldname": "column_break_51",
+         "fieldtype": "Column Break"
+      },
+      {
+         "fieldname": "erpnext_username",
+         "fieldtype": "Data",
+         "label": "ERPNext Username"
+      },
+      {
+         "fieldname": "erpnext_password",
+         "fieldtype": "Password",
+         "label": "ERPNext Password"
+      },
+      {
+         "depends_on": "eval:doc.backup_rotation_scheme==\"FIFO\"",
+         "description": "The max number of Offsite backups that will be retained at any given time (for each site)",
+         "fieldname": "offsite_backups_count",
+         "fieldtype": "Int",
+         "label": "Total Backups Count"
+      },
+      {
+         "collapsible": 1,
+         "fieldname": "telegram_section",
+         "fieldtype": "Section Break",
+         "label": "Telegram"
+      },
+      {
+         "fieldname": "telegram_chat_id",
+         "fieldtype": "Data",
+         "label": "Telegram Chat ID"
+      },
+      {
+         "fieldname": "telegram_bot_token",
+         "fieldtype": "Data",
+         "label": "Telegram Bot Token"
+      },
+      {
+         "fieldname": "column_break_65",
+         "fieldtype": "Column Break"
+      },
+      {
+         "default": "0",
+         "fieldname": "publish_docs",
+         "fieldtype": "Check",
+         "label": "Published"
+      },
+      {
+         "collapsible": 1,
+         "fieldname": "product_documentation_section",
+         "fieldtype": "Section Break",
+         "label": "Product Documentation"
+      },
+      {
+         "fieldname": "backbone_intermediate_ca",
+         "fieldtype": "Link",
+         "label": "Backbone Intermediate CA",
+         "options": "Certificate Authority"
+      },
+      {
+         "collapsible": 1,
+         "fieldname": "lets_encrypt_section",
+         "fieldtype": "Section Break",
+         "label": "Let's Encrypt"
+      },
+      {
+         "collapsible": 1,
+         "fieldname": "backbone_section",
+         "fieldtype": "Section Break",
+         "label": "Backbone"
+      },
+      {
+         "fieldname": "backbone_directory",
+         "fieldtype": "Data",
+         "label": "Backbone Directory"
+      },
+      {
+         "fieldname": "column_break_15",
+         "fieldtype": "Column Break"
+      },
+      {
+         "fieldname": "column_break_20",
+         "fieldtype": "Column Break"
+      },
+      {
+         "fieldname": "column_break_38",
+         "fieldtype": "Column Break"
+      },
+      {
+         "default": "0",
+         "fieldname": "use_backbone_ca",
+         "fieldtype": "Check",
+         "label": "Use Backbone CA"
+      },
+      {
+         "fieldname": "frappeio_authentication_section",
+         "fieldtype": "Section Break",
+         "label": "Frappe.io Authentication"
+      },
+      {
+         "fieldname": "frappe_username",
+         "fieldtype": "Data",
+         "label": "Username"
+      },
+      {
+         "fieldname": "frappe_password",
+         "fieldtype": "Password",
+         "label": "Password"
+      },
+      {
+         "fieldname": "frappe_url",
+         "fieldtype": "Data",
+         "label": "URL"
+      },
+      {
+         "collapsible": 1,
+         "fieldname": "section_break_59",
+         "fieldtype": "Section Break",
+         "label": "Docker Registry"
+      },
+      {
+         "fieldname": "build_directory",
+         "fieldtype": "Data",
+         "label": "Build Directory"
+      },
+      {
+         "depends_on": "eval: !doc.github_app_id",
+         "fieldname": "create_github_app",
+         "fieldtype": "Button",
+         "label": "Create GitHub App",
+         "mandatory_depends_on": "eval"
+      },
+      {
+         "fieldname": "github_access_token",
+         "fieldtype": "Data",
+         "label": "GitHub Access Token"
+      },
+      {
+         "fieldname": "docker_registry_url",
+         "fieldtype": "Data",
+         "label": "Docker Registry URL"
+      },
+      {
+         "fieldname": "column_break_66",
+         "fieldtype": "Column Break"
+      },
+      {
+         "fieldname": "docker_registry_username",
+         "fieldtype": "Data",
+         "label": "Docker Registry Username"
+      },
+      {
+         "fieldname": "docker_registry_password",
+         "fieldtype": "Data",
+         "label": "Docker Registry Password"
+      },
+      {
+         "default": "0",
+         "fieldname": "use_staging_ca",
+         "fieldtype": "Check",
+         "label": "Use Staging CA"
+      },
+      {
+         "fieldname": "docker_registry_namespace",
+         "fieldtype": "Data",
+         "label": "Docker Registry Namespace"
+      },
+      {
+         "fieldname": "column_break_64",
+         "fieldtype": "Column Break"
+      },
+      {
+         "fieldname": "docker_build_section",
+         "fieldtype": "Section Break",
+         "label": "Docker Build"
+      },
+      {
+         "fieldname": "storage_and_disk_limits_section",
+         "fieldtype": "Section Break",
+         "label": "Storage and Disk Limits"
+      },
+      {
+         "default": "0",
+         "description": "Setting this to true will start suspending sites that cross the Site Usages with respect to their existing plans.",
+         "fieldname": "enforce_storage_limits",
+         "fieldtype": "Check",
+         "label": "Enforce Storage and Disk Limits"
+      },
+      {
+         "fieldname": "backup_rotation_scheme",
+         "fieldtype": "Select",
+         "label": "Backup Rotation Scheme",
+         "options": "FIFO\nGrandfather-father-son"
+      }
+   ],
+   "issingle": 1,
+   "links": [],
+   "modified": "2021-01-28 11:21:31.056014",
+   "modified_by": "Administrator",
+   "module": "Press",
+   "name": "Press Settings",
+   "owner": "Administrator",
+   "permissions": [
+      {
+         "create": 1,
+         "delete": 1,
+         "email": 1,
+         "print": 1,
+         "read": 1,
+         "role": "System Manager",
+         "share": 1,
+         "write": 1
+      }
+   ],
+   "quick_entry": 1,
+   "sort_field": "modified",
+   "sort_order": "DESC",
+   "track_changes": 1
 }