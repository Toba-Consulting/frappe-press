{
 "actions": [],
 "creation": "2020-02-03 18:45:44.169074",
 "doctype": "DocType",
 "editable_grid": 1,
 "engine": "InnoDB",
 "field_order": [
  "domain",
  "bench_configuration",
  "trial_sites_count",
  "dns_section",
  "dns_provider",
  "column_break_6",
  "aws_access_key_id",
  "aws_secret_access_key",
  "tls_section",
  "eff_registration_email",
  "rsa_key_size",
  "wildcard_tls_certificate",
  "column_break_11",
  "webroot_directory",
  "certbot_directory",
  "stripe_settings_section",
  "stripe_account",
  "create_stripe_plans",
  "stripe_product_id",
  "stripe_inr_plan_id",
  "stripe_usd_plan_id",
  "create_stripe_webhook",
  "stripe_webhook_endpoint_id",
  "stripe_webhook_secret",
  "column_break_26",
  "free_credits_inr",
  "free_credits_usd",
  "erpnext_authentication",
  "erpnext_url",
  "erpnext_api_key",
  "erpnext_api_secret",
  "erpnext_username",
  "erpnext_password",
  "offsite_backups_section",
  "offsite_backups_provider",
  "aws_s3_bucket",
  "column_break_35",
  "offsite_backups_access_key_id",
  "offsite_backups_secret_access_key",
  "section_break_33",
  "github_app_id",
  "github_app_client_id",
  "github_app_client_secret",
  "github_app_public_link",
  "column_break_36",
  "github_webhook_secret",
  "clone_directory",
  "code_server",
  "code_server_password",
  "section_break_41",
  "github_app_private_key",
  "auto_update_section",
  "auto_update_queue_size",
  "backups_section",
  "backup_interval",
  "remote_files_section",
  "remote_uploads_bucket",
  "remote_link_expiry",
  "column_break_51",
  "remote_access_key_id",
  "remote_secret_access_key"
 ],
 "fields": [
  {
   "default": "{}",
   "fieldname": "bench_configuration",
   "fieldtype": "Code",
   "in_list_view": 1,
   "label": "Bench Confguration",
   "options": "JSON",
   "reqd": 1
  },
  {
   "fieldname": "domain",
   "fieldtype": "Data",
   "label": "Domain",
   "reqd": 1
  },
  {
   "fieldname": "dns_section",
   "fieldtype": "Section Break",
   "label": "DNS"
  },
  {
   "fieldname": "aws_access_key_id",
   "fieldtype": "Data",
   "label": "AWS Access Key ID",
   "reqd": 1
  },
  {
   "fieldname": "aws_secret_access_key",
   "fieldtype": "Password",
   "label": "AWS Secret Access Key",
   "reqd": 1
  },
  {
   "default": "AWS Route 53",
   "fieldname": "dns_provider",
   "fieldtype": "Select",
   "label": "DNS Provider",
   "options": "AWS Route 53",
   "reqd": 1
  },
  {
   "fieldname": "column_break_6",
   "fieldtype": "Column Break"
  },
  {
   "default": "2048",
   "fieldname": "rsa_key_size",
   "fieldtype": "Select",
   "label": "RSA Key Size",
   "options": "2048\n3072\n4096",
   "reqd": 1
  },
  {
   "fieldname": "eff_registration_email",
   "fieldtype": "Data",
   "label": "EFF Registration Email",
   "reqd": 1
  },
  {
   "fieldname": "column_break_11",
   "fieldtype": "Column Break"
  },
  {
   "fieldname": "webroot_directory",
   "fieldtype": "Data",
   "label": "Webroot Directory",
   "reqd": 1
  },
  {
   "fieldname": "certbot_directory",
   "fieldtype": "Data",
   "label": "Certbot Directory",
   "reqd": 1
  },
  {
   "fieldname": "tls_section",
   "fieldtype": "Section Break",
   "label": "TLS"
  },
  {
   "fieldname": "wildcard_tls_certificate",
   "fieldtype": "Link",
   "label": "Wildcard TLS Certificate",
   "options": "TLS Certificate"
  },
  {
   "fieldname": "stripe_account",
   "fieldtype": "Link",
   "label": "Stripe Account",
   "options": "Stripe Settings",
   "reqd": 1
  },
  {
   "fieldname": "stripe_product_id",
   "fieldtype": "Data",
   "label": "Stripe Product ID",
   "read_only": 1
  },
  {
   "fieldname": "stripe_inr_plan_id",
   "fieldtype": "Data",
   "label": "Stripe INR Plan ID",
   "read_only": 1
  },
  {
   "fieldname": "stripe_usd_plan_id",
   "fieldtype": "Data",
   "label": "Stripe USD Plan ID",
   "read_only": 1
  },
  {
   "fieldname": "create_stripe_plans",
   "fieldtype": "Button",
   "label": "Create Stripe Plans"
  },
  {
   "fieldname": "stripe_settings_section",
   "fieldtype": "Section Break",
   "label": "Stripe Settings"
  },
  {
   "fieldname": "stripe_webhook_secret",
   "fieldtype": "Data",
   "label": "Stripe Webhook Secret",
   "read_only": 1
  },
  {
   "fieldname": "stripe_webhook_endpoint_id",
   "fieldtype": "Data",
   "label": "Stripe Webhook Endpoint ID",
   "read_only": 1
  },
  {
   "fieldname": "create_stripe_webhook",
   "fieldtype": "Button",
   "label": "Create Stripe Webhook"
  },
  {
   "default": "1",
   "fieldname": "trial_sites_count",
   "fieldtype": "Int",
   "label": "Number of Sites in Trial"
  },
  {
   "fieldname": "column_break_26",
   "fieldtype": "Column Break"
  },
  {
   "fieldname": "free_credits_inr",
   "fieldtype": "Currency",
   "label": "Credits on Signup (INR)",
   "options": "INR"
  },
  {
   "fieldname": "free_credits_usd",
   "fieldtype": "Currency",
   "label": "Credits on Signup (USD)",
   "options": "USD"
  },
  {
   "fieldname": "erpnext_authentication",
   "fieldtype": "Section Break",
   "label": "ERPNext Authentication"
  },
  {
   "fieldname": "erpnext_api_key",
   "fieldtype": "Data",
   "label": "ERPNext API Key"
  },
  {
   "fieldname": "erpnext_api_secret",
   "fieldtype": "Password",
   "label": "ERPNext API Secret"
  },
  {
   "fieldname": "erpnext_url",
   "fieldtype": "Data",
   "label": "ERPNext URL"
  },
  {
   "fieldname": "offsite_backups_section",
   "fieldtype": "Section Break",
   "label": "Offsite Backups"
  },
  {
   "fieldname": "column_break_35",
   "fieldtype": "Column Break"
  },
  {
   "default": "AWS S3",
   "fieldname": "offsite_backups_provider",
   "fieldtype": "Select",
   "label": "Backup Provider",
   "options": "AWS S3"
  },
  {
   "fieldname": "offsite_backups_access_key_id",
   "fieldtype": "Data",
   "label": "Access Key ID"
  },
  {
   "fieldname": "offsite_backups_secret_access_key",
   "fieldtype": "Password",
   "label": "Secret Access Key"
  },
  {
   "fieldname": "aws_s3_bucket",
   "fieldtype": "Data",
   "label": "Bucket Name"
  },
  {
   "fieldname": "github_app_private_key",
   "fieldtype": "Code",
   "label": "GitHub App Private Key"
  },
  {
   "fieldname": "section_break_33",
   "fieldtype": "Section Break",
   "label": "GitHub App Authentication"
  },
  {
   "fieldname": "github_webhook_secret",
   "fieldtype": "Data",
   "label": "GitHub Webhook Secret"
  },
  {
   "fieldname": "github_app_id",
   "fieldtype": "Data",
   "label": "GitHub App ID"
  },
  {
   "fieldname": "github_app_client_id",
   "fieldtype": "Data",
   "label": "GitHub App Client ID"
  },
  {
   "fieldname": "github_app_client_secret",
   "fieldtype": "Data",
   "label": "GitHub App Client Secret"
  },
  {
   "fieldname": "github_app_public_link",
   "fieldtype": "Data",
   "label": "GitHub App Public Link"
  },
  {
   "fieldname": "clone_directory",
   "fieldtype": "Data",
   "label": "Clone Directory"
  },
  {
   "fieldname": "code_server",
   "fieldtype": "Data",
   "label": "Code Server"
  },
  {
   "fieldname": "column_break_36",
   "fieldtype": "Column Break"
  },
  {
   "fieldname": "section_break_41",
   "fieldtype": "Section Break",
   "hide_border": 1
  },
  {
   "default": "4",
   "fieldname": "auto_update_queue_size",
   "fieldtype": "Int",
   "label": "Auto Update Queue Size"
  },
  {
   "fieldname": "auto_update_section",
   "fieldtype": "Section Break",
   "label": "Auto Update"
  },
  {
   "fieldname": "code_server_password",
   "fieldtype": "Data",
   "label": "Code Server Password"
  },
  {
   "fieldname": "backups_section",
   "fieldtype": "Section Break",
   "label": "Backups"
  },
  {
   "fieldname": "backup_interval",
   "fieldtype": "Int",
   "label": "Backup Interval"
  },
  {
<<<<<<< HEAD
   "fieldname": "remote_files_section",
   "fieldtype": "Section Break",
   "label": "Remote Files"
  },
  {
   "fieldname": "remote_uploads_bucket",
   "fieldtype": "Data",
   "label": "Bucket Name"
  },
  {
   "fieldname": "remote_link_expiry",
   "fieldtype": "Int",
   "label": "Link Expiry"
  },
  {
   "fieldname": "remote_access_key_id",
   "fieldtype": "Data",
   "label": "Remote Access Key ID"
  },
  {
   "fieldname": "remote_secret_access_key",
   "fieldtype": "Password",
   "label": "Remote Secret Access Key"
  },
  {
   "fieldname": "column_break_51",
   "fieldtype": "Column Break"
=======
   "fieldname": "erpnext_username",
   "fieldtype": "Data",
   "label": "ERPNext Username"
  },
  {
   "fieldname": "erpnext_password",
   "fieldtype": "Password",
   "label": "ERPNext Password"
>>>>>>> 45f737cd
  }
 ],
 "issingle": 1,
 "links": [],
<<<<<<< HEAD
 "modified": "2020-07-07 10:59:59.736444",
=======
 "modified": "2020-07-13 18:09:59.563679",
>>>>>>> 45f737cd
 "modified_by": "Administrator",
 "module": "Press",
 "name": "Press Settings",
 "owner": "Administrator",
 "permissions": [
  {
   "create": 1,
   "delete": 1,
   "email": 1,
   "print": 1,
   "read": 1,
   "role": "System Manager",
   "share": 1,
   "write": 1
  }
 ],
 "quick_entry": 1,
 "sort_field": "modified",
 "sort_order": "DESC",
 "track_changes": 1
}<|MERGE_RESOLUTION|>--- conflicted
+++ resolved
@@ -359,7 +359,6 @@
    "label": "Backup Interval"
   },
   {
-<<<<<<< HEAD
    "fieldname": "remote_files_section",
    "fieldtype": "Section Break",
    "label": "Remote Files"
@@ -387,7 +386,8 @@
   {
    "fieldname": "column_break_51",
    "fieldtype": "Column Break"
-=======
+  },
+  {
    "fieldname": "erpnext_username",
    "fieldtype": "Data",
    "label": "ERPNext Username"
@@ -396,16 +396,11 @@
    "fieldname": "erpnext_password",
    "fieldtype": "Password",
    "label": "ERPNext Password"
->>>>>>> 45f737cd
   }
  ],
  "issingle": 1,
  "links": [],
-<<<<<<< HEAD
- "modified": "2020-07-07 10:59:59.736444",
-=======
- "modified": "2020-07-13 18:09:59.563679",
->>>>>>> 45f737cd
+ "modified": "2020-07-14 08:09:59.563679",
  "modified_by": "Administrator",
  "module": "Press",
  "name": "Press Settings",
