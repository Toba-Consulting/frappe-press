--- conflicted
+++ resolved
@@ -488,7 +488,6 @@
    "label": "Use Backbone CA"
   },
   {
-<<<<<<< HEAD
    "fieldname": "frappeio_authentication_section",
    "fieldtype": "Section Break",
    "label": "Frappe.io Authentication"
@@ -507,7 +506,8 @@
    "fieldname": "frappe_url",
    "fieldtype": "Data",
    "label": "URL"
-=======
+  },
+  {
    "fieldname": "storage_and_disk_limits_section",
    "fieldtype": "Section Break",
    "label": "Storage and Disk Limits"
@@ -518,16 +518,11 @@
    "fieldname": "enforce_storage_limits",
    "fieldtype": "Check",
    "label": "Enforce Storage and Disk Limits"
->>>>>>> 0d5c5c0f
   }
  ],
  "issingle": 1,
  "links": [],
-<<<<<<< HEAD
- "modified": "2020-11-11 15:52:21.051224",
-=======
  "modified": "2020-11-18 14:49:55.905345",
->>>>>>> 0d5c5c0f
  "modified_by": "Administrator",
  "module": "Press",
  "name": "Press Settings",
