{
 "actions": [],
 "autoname": "format:INV-{YYYY}-{#####}",
 "creation": "2020-07-17 18:05:24.317258",
 "doctype": "DocType",
 "editable_grid": 1,
 "engine": "InnoDB",
 "field_order": [
  "team",
  "customer_name",
  "customer_email",
  "currency",
  "column_break_4",
  "status",
  "type",
  "period_start",
  "period_end",
  "due_date",
  "amended_from",
  "section_break_8",
  "items",
  "section_break_10",
  "starting_balance",
  "ending_balance",
  "payment_date",
  "payment_attempt_count",
  "payment_attempt_date",
  "column_break_15",
  "total",
  "applied_credits",
  "amount_due",
  "amount_paid",
  "section_break_15",
  "credit_allocations",
  "stripe_billing_section",
  "stripe_invoice_id",
  "stripe_payment_intent_id",
  "stripe_invoice_url",
  "frappe_invoice",
  "invoice_pdf",
  "column_break_32",
  "transaction_amount",
  "transaction_net",
  "transaction_fee",
  "exchange_rate",
  "transaction_fee_details"
 ],
 "fields": [
  {
   "fieldname": "team",
   "fieldtype": "Link",
   "in_list_view": 1,
   "in_standard_filter": 1,
   "label": "Team",
   "options": "Team",
   "reqd": 1
  },
  {
   "fieldname": "customer_name",
   "fieldtype": "Data",
   "label": "Customer Name"
  },
  {
   "fetch_from": "team.user",
   "fieldname": "customer_email",
   "fieldtype": "Data",
   "label": "Customer Email",
   "options": "Email"
  },
  {
   "fieldname": "due_date",
   "fieldtype": "Date",
   "label": "Due Date"
  },
  {
   "fieldname": "items",
   "fieldtype": "Table",
   "label": "Items",
   "options": "Invoice Item"
  },
  {
   "allow_on_submit": 1,
   "fieldname": "status",
   "fieldtype": "Select",
   "label": "Status",
   "no_copy": 1,
   "options": "Draft\nInvoice Created\nUnpaid\nPaid\nRefunded"
  },
  {
   "fieldname": "total",
   "fieldtype": "Currency",
   "in_list_view": 1,
   "label": "Total",
   "no_copy": 1,
   "options": "currency"
  },
  {
   "fieldname": "amount_due",
   "fieldtype": "Currency",
   "label": "Amount Due",
   "no_copy": 1,
   "options": "currency"
  },
  {
   "allow_on_submit": 1,
   "fieldname": "amount_paid",
   "fieldtype": "Currency",
   "label": "Amount Paid",
   "no_copy": 1,
   "options": "currency"
  },
  {
   "fieldname": "amended_from",
   "fieldtype": "Link",
   "label": "Amended From",
   "no_copy": 1,
   "options": "Invoice",
   "print_hide": 1,
   "read_only": 1
  },
  {
   "fieldname": "column_break_4",
   "fieldtype": "Column Break"
  },
  {
   "fieldname": "section_break_8",
   "fieldtype": "Section Break"
  },
  {
   "fieldname": "section_break_10",
   "fieldtype": "Section Break",
   "hide_border": 1
  },
  {
   "fieldname": "section_break_15",
   "fieldtype": "Section Break",
   "hide_border": 1
  },
  {
   "fieldname": "stripe_billing_section",
   "fieldtype": "Section Break",
   "label": "Stripe Billing"
  },
  {
   "fieldname": "stripe_invoice_id",
   "fieldtype": "Data",
   "label": "Stripe Invoice ID",
   "no_copy": 1
  },
  {
   "allow_on_submit": 1,
   "fieldname": "stripe_invoice_url",
   "fieldtype": "Data",
   "label": "Stripe Invoice URL",
   "no_copy": 1
  },
  {
   "fetch_from": "team.currency",
   "fieldname": "currency",
   "fieldtype": "Link",
   "in_standard_filter": 1,
   "label": "Currency",
   "options": "Currency"
  },
  {
   "fieldname": "starting_balance",
   "fieldtype": "Currency",
   "hidden": 1,
   "label": "Starting Balance",
   "options": "currency"
  },
  {
   "fieldname": "ending_balance",
   "fieldtype": "Currency",
   "hidden": 1,
   "label": "Ending Balance",
   "options": "currency"
  },
  {
   "fieldname": "column_break_15",
   "fieldtype": "Column Break"
  },
  {
   "fieldname": "period_start",
   "fieldtype": "Date",
   "label": "Period Start"
  },
  {
   "fieldname": "period_end",
   "fieldtype": "Date",
   "label": "Period End"
  },
  {
   "allow_on_submit": 1,
   "fieldname": "payment_date",
   "fieldtype": "Date",
   "label": "Payment Date",
   "no_copy": 1
  },
  {
   "allow_on_submit": 1,
   "fieldname": "payment_attempt_count",
   "fieldtype": "Int",
   "label": "Payment Attempt Count",
   "no_copy": 1
  },
  {
   "allow_on_submit": 1,
   "fieldname": "payment_attempt_date",
   "fieldtype": "Date",
   "label": "Payment Attempt Date",
   "no_copy": 1
  },
  {
   "fieldname": "applied_credits",
   "fieldtype": "Currency",
   "label": "Applied Credits",
   "no_copy": 1,
   "options": "currency"
  },
  {
   "allow_on_submit": 1,
   "fieldname": "frappe_invoice",
   "fieldtype": "Data",
   "label": "Frappe Invoice",
   "no_copy": 1
  },
  {
   "fieldname": "credit_allocations",
   "fieldtype": "Table",
   "label": "Credit Allocations",
   "no_copy": 1,
   "options": "Invoice Credit Allocation"
  },
  {
   "allow_on_submit": 1,
   "fieldname": "invoice_pdf",
   "fieldtype": "Attach",
   "label": "Invoice PDF",
   "no_copy": 1
  },
  {
   "fieldname": "column_break_32",
   "fieldtype": "Column Break"
  },
  {
   "allow_on_submit": 1,
   "fieldname": "transaction_amount",
   "fieldtype": "Currency",
   "label": "Transaction Amount",
   "no_copy": 1,
   "options": "INR"
  },
  {
   "allow_on_submit": 1,
   "fieldname": "transaction_net",
   "fieldtype": "Currency",
   "label": "Transaction Net",
   "no_copy": 1,
   "options": "INR"
  },
  {
   "allow_on_submit": 1,
   "fieldname": "transaction_fee",
   "fieldtype": "Currency",
   "label": "Transaction Fee",
   "no_copy": 1,
   "options": "INR"
  },
  {
   "allow_on_submit": 1,
   "fieldname": "exchange_rate",
   "fieldtype": "Float",
   "label": "Exchange Rate",
   "no_copy": 1
  },
  {
   "allow_on_submit": 1,
   "fieldname": "transaction_fee_details",
   "fieldtype": "Table",
   "label": "Transaction Fee Details",
   "no_copy": 1,
   "options": "Invoice Transaction Fee"
  },
  {
   "default": "Subscription",
   "fieldname": "type",
   "fieldtype": "Select",
   "label": "Type",
   "options": "Subscription\nPrepaid Credits"
  },
  {
   "depends_on": "eval:doc.type == 'Prepaid Credits'",
   "fieldname": "stripe_payment_intent_id",
   "fieldtype": "Data",
   "label": "Stripe Payment Intent ID",
   "no_copy": 1
  }
 ],
 "is_submittable": 1,
 "links": [
  {
   "group": "Documents",
   "link_doctype": "Usage Record",
   "link_fieldname": "invoice"
  },
  {
   "group": "Documents",
   "link_doctype": "Balance Transaction",
   "link_fieldname": "invoice"
  }
 ],
<<<<<<< HEAD
 "modified": "2020-12-08 16:49:27.892205",
=======
 "modified": "2021-03-02 19:00:51.063448",
>>>>>>> fe2759d1
 "modified_by": "Administrator",
 "module": "Press",
 "name": "Invoice",
 "owner": "Administrator",
 "permissions": [
  {
   "amend": 1,
   "cancel": 1,
   "create": 1,
   "delete": 1,
   "email": 1,
   "export": 1,
   "print": 1,
   "read": 1,
   "report": 1,
   "role": "System Manager",
   "share": 1,
   "submit": 1,
   "write": 1
  },
  {
   "amend": 1,
   "cancel": 1,
   "create": 1,
   "print": 1,
   "read": 1,
   "role": "Press Admin",
   "submit": 1,
   "write": 1
  }
 ],
 "sort_field": "modified",
 "sort_order": "DESC",
 "track_changes": 1
}<|MERGE_RESOLUTION|>--- conflicted
+++ resolved
@@ -310,11 +310,7 @@
    "link_fieldname": "invoice"
   }
  ],
-<<<<<<< HEAD
- "modified": "2020-12-08 16:49:27.892205",
-=======
  "modified": "2021-03-02 19:00:51.063448",
->>>>>>> fe2759d1
  "modified_by": "Administrator",
  "module": "Press",
  "name": "Invoice",
