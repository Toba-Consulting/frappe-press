--- conflicted
+++ resolved
@@ -287,15 +287,13 @@
 		self.status = "Pending"
 		self.save()
 
-<<<<<<< HEAD
 	@frappe.whitelist()
-=======
 	def clear_cache(self):
 		log_site_activity(self.name, "Clear Cache")
 		agent = Agent(self.server)
 		agent.clear_site_cache(self)
 
->>>>>>> 2b093a65
+	@frappe.whitelist()
 	def restore_site(self):
 		if not frappe.get_doc("Remote File", self.remote_database_file).exists():
 			raise Exception(
