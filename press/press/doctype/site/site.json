{
 "actions": [],
 "allow_rename": 1,
 "creation": "2019-12-09 12:35:51.941522",
 "doctype": "DocType",
 "editable_grid": 1,
 "engine": "InnoDB",
 "field_order": [
  "overview_tab_break",
  "site_activation_section",
  "site_activation_block",
  "update_alert_section",
  "update_alert_block",
  "daily_usage_section",
  "daily_usage_block",
  "column_break_5",
  "recent_activity_block",
  "plan_section",
  "plan_block",
  "site_info_section",
  "site_owner",
  "created_on",
  "last_deployed",
  "column_break_13",
  "site_info_block",
  "site_apps_section",
  "site_apps_block",
  "column_break_17",
  "site_domain_block",
  "analytics_tab_break",
  "usage_counter_section",
  "usage_counter_block",
  "column_break_22",
  "uptime_block",
  "requests_section",
  "requests_block",
  "column_break_26",
  "cpu_usage_block",
  "background_jobs_section",
  "background_jobs_block",
  "column_break_30",
  "background_jobs_cpu_usage_block",
  "backup_and_restore_tab_break",
  "site_backups_section",
  "site_backups_block",
  "column_break_35",
  "restore_migrate_and_reset_block",
  "site_config_tab_break",
  "configuration_section",
  "host_name",
  "config",
  "configuration",
  "jobs_tab_break",
  "jobs_section",
  "jobs_block",
  "logs_tab_break",
  "logs_section",
  "logs_block",
  "activity_tab_break",
  "activity_section",
  "activity_block",
  "column_break_51",
  "settings_tab_break",
  "team",
  "subdomain",
  "domain",
  "status",
  "status_before_update",
  "server",
  "bench",
  "cluster",
  "column_break_3",
  "admin_password",
  "group",
  "skip_auto_updates",
  "billing",
  "setup_wizard_complete",
  "plan",
  "free",
  "column_break_15",
  "is_standby",
  "staging",
  "account_request",
  "is_erpnext_setup",
  "trial_end_date",
  "erpnext_consultant",
  "section_break_6",
  "apps",
  "_keys_removed_in_last_update",
  "_site_usages",
  "current_cpu_usage",
  "current_database_usage",
  "current_disk_usage",
  "deploy_section",
  "timezone",
  "column_break_29",
  "remote_files",
  "skip_failing_patches",
  "remote_config_file",
  "remote_database_file",
  "column_break_34",
  "remote_private_file",
  "remote_public_file",
  "notifications_section",
  "notify_email",
  "auto_updates_section",
  "auto_updates_scheduled",
  "auto_update_last_triggered_on",
  "update_trigger_frequency",
  "update_trigger_time",
  "column_break_51",
  "update_on_weekday",
  "update_end_of_month",
  "update_on_day_of_month"
 ],
 "fields": [
  {
   "fetch_from": "bench.server",
   "fetch_if_empty": 1,
   "fieldname": "server",
   "fieldtype": "Link",
   "hide_days": 1,
   "hide_seconds": 1,
   "in_list_view": 1,
   "in_standard_filter": 1,
   "label": "Server",
   "options": "Server",
   "reqd": 1,
   "set_only_once": 1
  },
  {
   "fieldname": "bench",
   "fieldtype": "Link",
   "hide_days": 1,
   "hide_seconds": 1,
   "in_list_view": 1,
   "in_standard_filter": 1,
   "label": "Bench",
   "options": "Bench",
   "reqd": 1,
   "set_only_once": 1
  },
  {
   "default": "Pending",
   "fieldname": "status",
   "fieldtype": "Select",
   "hide_days": 1,
   "hide_seconds": 1,
   "in_list_view": 1,
   "in_standard_filter": 1,
   "label": "Status",
   "options": "Pending\nInstalling\nUpdating\nActive\nInactive\nBroken\nArchived\nSuspended",
   "read_only": 1,
   "reqd": 1
  },
  {
   "fieldname": "admin_password",
   "fieldtype": "Password",
   "hide_days": 1,
   "hide_seconds": 1,
   "label": "Administrator Password"
  },
  {
   "fieldname": "column_break_3",
   "fieldtype": "Column Break",
   "hide_days": 1,
   "hide_seconds": 1
  },
  {
   "fieldname": "section_break_6",
   "fieldtype": "Section Break",
   "hide_days": 1,
   "hide_seconds": 1
  },
  {
   "default": "{}",
   "fieldname": "config",
   "fieldtype": "Code",
   "hide_days": 1,
   "hide_seconds": 1,
   "label": "Preview",
   "options": "JSON",
   "read_only": 1
  },
  {
   "fieldname": "configuration_section",
   "fieldtype": "Section Break",
   "hide_days": 1,
   "hide_seconds": 1,
   "label": "Site Config"
  },
  {
   "fieldname": "subdomain",
   "fieldtype": "Data",
   "hide_days": 1,
   "hide_seconds": 1,
   "label": "Subdomain",
   "reqd": 1
  },
  {
   "fieldname": "team",
   "fieldtype": "Link",
   "hide_days": 1,
   "hide_seconds": 1,
   "in_list_view": 1,
   "in_standard_filter": 1,
   "label": "Team",
   "options": "Team",
   "reqd": 1
  },
  {
   "collapsible": 1,
   "fieldname": "deploy_section",
   "fieldtype": "Section Break",
   "hide_days": 1,
   "hide_seconds": 1,
   "label": "Deploy"
  },
  {
   "fieldname": "timezone",
   "fieldtype": "Data",
   "hide_days": 1,
   "hide_seconds": 1,
   "label": "Timezone"
  },
  {
   "default": "0",
   "fieldname": "setup_wizard_complete",
   "fieldtype": "Check",
   "hide_days": 1,
   "hide_seconds": 1,
   "label": "Setup Wizard Complete",
   "read_only": 1
  },
  {
   "fieldname": "billing",
   "fieldtype": "Section Break",
   "hide_days": 1,
   "hide_seconds": 1,
   "label": "Billing"
  },
  {
   "default": "0",
   "description": "If checked, this site's usage data won't be sent to Stripe",
   "fieldname": "free",
   "fieldtype": "Check",
   "hide_days": 1,
   "hide_seconds": 1,
   "label": "Free Site"
  },
  {
   "fieldname": "host_name",
   "fieldtype": "Data",
   "label": "Host Name"
  },
  {
   "fieldname": "status_before_update",
   "fieldtype": "Data",
   "hidden": 1,
   "label": "Status Before Update"
  },
  {
   "collapsible": 1,
   "fieldname": "remote_files",
   "fieldtype": "Section Break",
   "label": "Remote Files"
  },
  {
   "fieldname": "remote_database_file",
   "fieldtype": "Link",
   "label": "Remote Database File",
   "options": "Remote File"
  },
  {
   "fieldname": "remote_private_file",
   "fieldtype": "Link",
   "label": "Remote Private File",
   "options": "Remote File"
  },
  {
   "fieldname": "remote_public_file",
   "fieldtype": "Link",
   "label": "Remote Public File",
   "options": "Remote File"
  },
  {
   "fieldname": "remote_config_file",
   "fieldtype": "Link",
   "label": "Remote Config File",
   "options": "Remote File"
  },
  {
   "fieldname": "configuration",
   "fieldtype": "Table",
   "label": "Configuration",
   "options": "Site Config"
  },
  {
   "fieldname": "_keys_removed_in_last_update",
   "fieldtype": "Data",
   "hidden": 1,
   "label": "Keys Removed in Last Config Change"
  },
  {
   "fieldname": "apps",
   "fieldtype": "Table",
   "hide_days": 1,
   "hide_seconds": 1,
   "label": "Apps",
   "options": "Site App",
   "reqd": 1
  },
  {
   "fieldname": "domain",
   "fieldtype": "Link",
   "label": "Domain",
   "options": "Root Domain",
   "set_only_once": 1
  },
  {
   "fieldname": "_site_usages",
   "fieldtype": "Data",
   "hidden": 1,
   "label": "Site Usage"
  },
  {
   "fieldname": "current_cpu_usage",
   "fieldtype": "Int",
   "hidden": 1
  },
  {
   "fieldname": "current_database_usage",
   "fieldtype": "Int",
   "hidden": 1
  },
  {
   "fieldname": "current_disk_usage",
   "fieldtype": "Int",
   "hidden": 1
  },
  {
   "fetch_from": "bench.cluster",
   "fieldname": "cluster",
   "fieldtype": "Link",
   "label": "Cluster",
   "options": "Cluster",
   "read_only": 1,
   "reqd": 1
  },
  {
   "fetch_from": "bench.group",
   "fieldname": "group",
   "fieldtype": "Link",
   "label": "Release Group",
   "options": "Release Group",
   "read_only": 1,
   "reqd": 1
  },
  {
   "fieldname": "column_break_29",
   "fieldtype": "Column Break"
  },
  {
   "fieldname": "column_break_34",
   "fieldtype": "Column Break"
  },
  {
   "fieldname": "column_break_15",
   "fieldtype": "Column Break"
  },
  {
   "fieldname": "trial_end_date",
   "fieldtype": "Date",
   "label": "Trial End Date"
  },
  {
   "default": "0",
   "fieldname": "is_standby",
   "fieldtype": "Check",
   "label": "Is Standby"
  },
  {
   "fieldname": "account_request",
   "fieldtype": "Link",
   "label": "Account Request",
   "options": "Account Request"
  },
  {
   "default": "0",
   "fieldname": "is_erpnext_setup",
   "fieldtype": "Check",
   "label": "Is ERPNext Setup"
  },
  {
   "fieldname": "erpnext_consultant",
   "fieldtype": "Link",
   "label": "ERPNext Consultant",
   "options": "ERPNext Consultant"
  },
  {
   "fieldname": "plan",
   "fieldtype": "Link",
   "label": "Plan",
   "options": "Plan",
   "read_only": 1
  },
  {
   "default": "0",
   "fieldname": "staging",
   "fieldtype": "Check",
   "label": "Staging"
  },
  {
   "default": "0",
   "fieldname": "skip_auto_updates",
   "fieldtype": "Check",
   "label": "Skip Auto Updates"
  },
  {
   "fieldname": "overview_tab_break",
   "fieldtype": "Tab Break",
   "label": "Overview"
  },
  {
   "fieldname": "analytics_tab_break",
   "fieldtype": "Tab Break",
   "label": "Analytics"
  },
  {
   "fieldname": "backup_and_restore_tab_break",
   "fieldtype": "Tab Break",
   "label": "Backup & Restore"
  },
  {
   "fieldname": "site_config_tab_break",
   "fieldtype": "Tab Break",
   "label": "Site Config"
  },
  {
   "fieldname": "jobs_tab_break",
   "fieldtype": "Tab Break",
   "label": "Jobs"
  },
  {
   "fieldname": "logs_tab_break",
   "fieldtype": "Tab Break",
   "label": "Logs"
  },
  {
   "fieldname": "activity_tab_break",
   "fieldtype": "Tab Break",
   "label": "Activity"
  },
  {
   "fieldname": "daily_usage_block",
   "fieldtype": "HTML",
   "label": "Daily Usage Block"
  },
  {
   "fieldname": "recent_activity_block",
   "fieldtype": "HTML",
   "label": "Recent Activity Block"
  },
  {
   "fieldname": "site_info_block",
   "fieldtype": "HTML",
   "label": "Site Info Block"
  },
  {
   "fieldname": "daily_usage_section",
   "fieldtype": "Section Break"
  },
  {
   "fieldname": "plan_section",
   "fieldtype": "Section Break",
   "label": "Plan"
  },
  {
   "fieldname": "plan_block",
   "fieldtype": "HTML",
   "label": "Plan Block"
  },
  {
   "fieldname": "site_info_section",
   "fieldtype": "Section Break",
   "label": "Site Info"
  },
  {
   "fieldname": "site_activation_block",
   "fieldtype": "HTML"
  },
  {
   "fieldname": "usage_counter_section",
   "fieldtype": "Section Break"
  },
  {
   "fieldname": "usage_counter_block",
   "fieldtype": "HTML",
   "label": "Usage Counter Block"
  },
  {
   "fieldname": "uptime_block",
   "fieldtype": "HTML",
   "label": "Uptime Block"
  },
  {
   "fieldname": "requests_section",
   "fieldtype": "Section Break"
  },
  {
   "fieldname": "requests_block",
   "fieldtype": "HTML",
   "label": "Requests Block"
  },
  {
   "fieldname": "cpu_usage_block",
   "fieldtype": "HTML",
   "label": "Cpu Usage Block"
  },
  {
   "fieldname": "background_jobs_section",
   "fieldtype": "Section Break"
  },
  {
   "fieldname": "background_jobs_block",
   "fieldtype": "HTML",
   "label": "Background Jobs Block"
  },
  {
   "fieldname": "background_jobs_cpu_usage_block",
   "fieldtype": "HTML",
   "label": "Background Jobs Cpu Usage Block"
  },
  {
   "fieldname": "restore_migrate_and_reset_block",
   "fieldtype": "HTML",
   "label": "Restore, Migrate & Reset Block"
  },
  {
   "fieldname": "jobs_section",
   "fieldtype": "Section Break"
  },
  {
   "fieldname": "jobs_block",
   "fieldtype": "HTML",
   "label": "Jobs Block"
  },
  {
   "fieldname": "logs_section",
   "fieldtype": "Section Break"
  },
  {
   "fieldname": "logs_block",
   "fieldtype": "HTML",
   "label": "Logs Block"
  },
  {
   "fieldname": "activity_section",
   "fieldtype": "Section Break"
  },
  {
   "fieldname": "activity_block",
   "fieldtype": "HTML",
   "label": "Activity Block"
  },
  {
   "fieldname": "settings_tab_break",
   "fieldtype": "Tab Break",
   "label": "Settings"
  },
  {
   "fieldname": "site_apps_section",
   "fieldtype": "Section Break"
  },
  {
   "fieldname": "site_apps_block",
   "fieldtype": "HTML",
   "label": "Apps Block"
  },
  {
   "fieldname": "site_domain_block",
   "fieldtype": "HTML",
   "label": "Domains Block"
  },
  {
   "fieldname": "site_backups_section",
   "fieldtype": "Section Break"
  },
  {
   "fieldname": "site_backups_block",
   "fieldtype": "HTML",
   "label": "Backups Block"
  },
  {
   "fetch_from": "team.user",
   "fieldname": "site_owner",
   "fieldtype": "Data",
   "label": "Site Owner",
   "read_only": 1
  },
  {
   "fieldname": "created_on",
   "fieldtype": "Data",
   "label": "Created On",
   "read_only": 1
  },
  {
   "fieldname": "last_deployed",
   "fieldtype": "Data",
   "label": "Last Deployed",
   "read_only": 1
  },
  {
   "fieldname": "column_break_13",
   "fieldtype": "Column Break"
  },
  {
   "columns": 2,
   "fieldname": "column_break_5",
   "fieldtype": "Column Break"
  },
  {
   "fieldname": "column_break_17",
   "fieldtype": "Column Break"
  },
  {
   "fieldname": "column_break_22",
   "fieldtype": "Column Break"
  },
  {
   "fieldname": "column_break_26",
   "fieldtype": "Column Break"
  },
  {
   "fieldname": "column_break_30",
   "fieldtype": "Column Break"
  },
  {
   "fieldname": "column_break_35",
   "fieldtype": "Column Break"
  },
  {
   "fieldname": "column_break_51",
   "fieldtype": "Column Break"
  },
  {
   "fieldname": "notify_email",
   "fieldtype": "Data",
   "label": "Notify Email"
  },
  {
   "collapsible": 1,
   "fieldname": "notifications_section",
   "fieldtype": "Section Break",
   "label": "Notifications"
  },
  {
   "default": "0",
   "description": "Only used while first restore",
   "fieldname": "skip_failing_patches",
   "fieldtype": "Check",
   "label": "Skip Failing Patches",
   "read_only": 1
  },
  {
<<<<<<< HEAD
   "fieldname": "update_alert_block",
   "fieldtype": "HTML"
  },
  {
   "fieldname": "site_activation_section",
   "fieldtype": "Section Break"
  },
  {
   "fieldname": "update_alert_section",
   "fieldtype": "Section Break"
=======
   "collapsible": 1,
   "fieldname": "auto_updates_section",
   "fieldtype": "Section Break",
   "label": "Auto Updates"
  },
  {
   "fieldname": "auto_update_last_triggered_on",
   "fieldtype": "Datetime",
   "label": "Auto Update Last Triggered On"
  },
  {
   "default": "Daily",
   "fieldname": "update_trigger_frequency",
   "fieldtype": "Select",
   "label": "Update Trigger Frequency",
   "options": "Daily\nWeekly\nMonthly"
  },
  {
   "default": "Sunday",
   "depends_on": "eval:doc.update_trigger_frequency === 'Weekly'",
   "fieldname": "update_on_weekday",
   "fieldtype": "Select",
   "label": "Update on Weekday",
   "options": "Sunday\nMonday\nTuesday\nWednesday\nThursday\nFriday\nSaturday"
  },
  {
   "default": "0",
   "depends_on": "eval:doc.update_trigger_frequency === 'Monthly'",
   "fieldname": "update_end_of_month",
   "fieldtype": "Check",
   "label": "Update End of Month"
  },
  {
   "default": "1",
   "depends_on": "eval:(doc.update_trigger_frequency === 'Monthly' && doc.update_end_of_month === 0)",
   "fieldname": "update_on_day_of_month",
   "fieldtype": "Int",
   "label": "Update on Day of month",
   "non_negative": 1
  },
  {
   "default": "15:30:00",
   "fieldname": "update_trigger_time",
   "fieldtype": "Time",
   "label": "Update Trigger Time"
  },
  {
   "fieldname": "column_break_51",
   "fieldtype": "Column Break"
  },
  {
   "default": "0",
   "fieldname": "auto_updates_scheduled",
   "fieldtype": "Check",
   "label": "Auto Updates Scheduled"
>>>>>>> 0843b586
  }
 ],
 "hide_toolbar": 1,
 "links": [
  {
   "group": "Usage",
   "link_doctype": "Site Usage",
   "link_fieldname": "site"
  },
  {
   "group": "Usage",
   "link_doctype": "Remote File",
   "link_fieldname": "site"
  },
  {
   "group": "Related Documents",
   "link_doctype": "Site Domain",
   "link_fieldname": "site"
  },
  {
   "group": "Related Documents",
   "link_doctype": "Site Activity",
   "link_fieldname": "site"
  },
  {
   "group": "Related Documents",
   "link_doctype": "Site Plan Change",
   "link_fieldname": "site"
  },
  {
   "group": "Related Documents",
   "link_doctype": "Subscription",
   "link_fieldname": "document_name"
  },
  {
   "group": "Logs",
   "link_doctype": "Agent Job",
   "link_fieldname": "site"
  },
  {
   "group": "Logs",
   "link_doctype": "Site Backup",
   "link_fieldname": "site"
  },
  {
   "group": "Logs",
   "link_doctype": "Site Update",
   "link_fieldname": "site"
  }
 ],
<<<<<<< HEAD
 "modified": "2021-11-03 04:53:07.694638",
=======
 "modified": "2021-11-08 07:17:16.903390",
>>>>>>> 0843b586
 "modified_by": "Administrator",
 "module": "Press",
 "name": "Site",
 "owner": "Administrator",
 "permissions": [
  {
   "create": 1,
   "delete": 1,
   "email": 1,
   "export": 1,
   "print": 1,
   "read": 1,
   "report": 1,
   "role": "System Manager",
   "share": 1,
   "write": 1
  },
  {
   "create": 1,
   "read": 1,
   "role": "Press Admin",
   "write": 1
  },
  {
   "create": 1,
   "read": 1,
   "role": "Press Member",
   "write": 1
  }
 ],
 "sort_field": "creation",
 "sort_order": "DESC",
 "track_changes": 1
}<|MERGE_RESOLUTION|>--- conflicted
+++ resolved
@@ -1,822 +1,817 @@
 {
- "actions": [],
- "allow_rename": 1,
- "creation": "2019-12-09 12:35:51.941522",
- "doctype": "DocType",
- "editable_grid": 1,
- "engine": "InnoDB",
- "field_order": [
-  "overview_tab_break",
-  "site_activation_section",
-  "site_activation_block",
-  "update_alert_section",
-  "update_alert_block",
-  "daily_usage_section",
-  "daily_usage_block",
-  "column_break_5",
-  "recent_activity_block",
-  "plan_section",
-  "plan_block",
-  "site_info_section",
-  "site_owner",
-  "created_on",
-  "last_deployed",
-  "column_break_13",
-  "site_info_block",
-  "site_apps_section",
-  "site_apps_block",
-  "column_break_17",
-  "site_domain_block",
-  "analytics_tab_break",
-  "usage_counter_section",
-  "usage_counter_block",
-  "column_break_22",
-  "uptime_block",
-  "requests_section",
-  "requests_block",
-  "column_break_26",
-  "cpu_usage_block",
-  "background_jobs_section",
-  "background_jobs_block",
-  "column_break_30",
-  "background_jobs_cpu_usage_block",
-  "backup_and_restore_tab_break",
-  "site_backups_section",
-  "site_backups_block",
-  "column_break_35",
-  "restore_migrate_and_reset_block",
-  "site_config_tab_break",
-  "configuration_section",
-  "host_name",
-  "config",
-  "configuration",
-  "jobs_tab_break",
-  "jobs_section",
-  "jobs_block",
-  "logs_tab_break",
-  "logs_section",
-  "logs_block",
-  "activity_tab_break",
-  "activity_section",
-  "activity_block",
-  "column_break_51",
-  "settings_tab_break",
-  "team",
-  "subdomain",
-  "domain",
-  "status",
-  "status_before_update",
-  "server",
-  "bench",
-  "cluster",
-  "column_break_3",
-  "admin_password",
-  "group",
-  "skip_auto_updates",
-  "billing",
-  "setup_wizard_complete",
-  "plan",
-  "free",
-  "column_break_15",
-  "is_standby",
-  "staging",
-  "account_request",
-  "is_erpnext_setup",
-  "trial_end_date",
-  "erpnext_consultant",
-  "section_break_6",
-  "apps",
-  "_keys_removed_in_last_update",
-  "_site_usages",
-  "current_cpu_usage",
-  "current_database_usage",
-  "current_disk_usage",
-  "deploy_section",
-  "timezone",
-  "column_break_29",
-  "remote_files",
-  "skip_failing_patches",
-  "remote_config_file",
-  "remote_database_file",
-  "column_break_34",
-  "remote_private_file",
-  "remote_public_file",
-  "notifications_section",
-  "notify_email",
-  "auto_updates_section",
-  "auto_updates_scheduled",
-  "auto_update_last_triggered_on",
-  "update_trigger_frequency",
-  "update_trigger_time",
-  "column_break_51",
-  "update_on_weekday",
-  "update_end_of_month",
-  "update_on_day_of_month"
- ],
- "fields": [
-  {
-   "fetch_from": "bench.server",
-   "fetch_if_empty": 1,
-   "fieldname": "server",
-   "fieldtype": "Link",
-   "hide_days": 1,
-   "hide_seconds": 1,
-   "in_list_view": 1,
-   "in_standard_filter": 1,
-   "label": "Server",
-   "options": "Server",
-   "reqd": 1,
-   "set_only_once": 1
-  },
-  {
-   "fieldname": "bench",
-   "fieldtype": "Link",
-   "hide_days": 1,
-   "hide_seconds": 1,
-   "in_list_view": 1,
-   "in_standard_filter": 1,
-   "label": "Bench",
-   "options": "Bench",
-   "reqd": 1,
-   "set_only_once": 1
-  },
-  {
-   "default": "Pending",
-   "fieldname": "status",
-   "fieldtype": "Select",
-   "hide_days": 1,
-   "hide_seconds": 1,
-   "in_list_view": 1,
-   "in_standard_filter": 1,
-   "label": "Status",
-   "options": "Pending\nInstalling\nUpdating\nActive\nInactive\nBroken\nArchived\nSuspended",
-   "read_only": 1,
-   "reqd": 1
-  },
-  {
-   "fieldname": "admin_password",
-   "fieldtype": "Password",
-   "hide_days": 1,
-   "hide_seconds": 1,
-   "label": "Administrator Password"
-  },
-  {
-   "fieldname": "column_break_3",
-   "fieldtype": "Column Break",
-   "hide_days": 1,
-   "hide_seconds": 1
-  },
-  {
-   "fieldname": "section_break_6",
-   "fieldtype": "Section Break",
-   "hide_days": 1,
-   "hide_seconds": 1
-  },
-  {
-   "default": "{}",
-   "fieldname": "config",
-   "fieldtype": "Code",
-   "hide_days": 1,
-   "hide_seconds": 1,
-   "label": "Preview",
-   "options": "JSON",
-   "read_only": 1
-  },
-  {
-   "fieldname": "configuration_section",
-   "fieldtype": "Section Break",
-   "hide_days": 1,
-   "hide_seconds": 1,
-   "label": "Site Config"
-  },
-  {
-   "fieldname": "subdomain",
-   "fieldtype": "Data",
-   "hide_days": 1,
-   "hide_seconds": 1,
-   "label": "Subdomain",
-   "reqd": 1
-  },
-  {
-   "fieldname": "team",
-   "fieldtype": "Link",
-   "hide_days": 1,
-   "hide_seconds": 1,
-   "in_list_view": 1,
-   "in_standard_filter": 1,
-   "label": "Team",
-   "options": "Team",
-   "reqd": 1
-  },
-  {
-   "collapsible": 1,
-   "fieldname": "deploy_section",
-   "fieldtype": "Section Break",
-   "hide_days": 1,
-   "hide_seconds": 1,
-   "label": "Deploy"
-  },
-  {
-   "fieldname": "timezone",
-   "fieldtype": "Data",
-   "hide_days": 1,
-   "hide_seconds": 1,
-   "label": "Timezone"
-  },
-  {
-   "default": "0",
-   "fieldname": "setup_wizard_complete",
-   "fieldtype": "Check",
-   "hide_days": 1,
-   "hide_seconds": 1,
-   "label": "Setup Wizard Complete",
-   "read_only": 1
-  },
-  {
-   "fieldname": "billing",
-   "fieldtype": "Section Break",
-   "hide_days": 1,
-   "hide_seconds": 1,
-   "label": "Billing"
-  },
-  {
-   "default": "0",
-   "description": "If checked, this site's usage data won't be sent to Stripe",
-   "fieldname": "free",
-   "fieldtype": "Check",
-   "hide_days": 1,
-   "hide_seconds": 1,
-   "label": "Free Site"
-  },
-  {
-   "fieldname": "host_name",
-   "fieldtype": "Data",
-   "label": "Host Name"
-  },
-  {
-   "fieldname": "status_before_update",
-   "fieldtype": "Data",
-   "hidden": 1,
-   "label": "Status Before Update"
-  },
-  {
-   "collapsible": 1,
-   "fieldname": "remote_files",
-   "fieldtype": "Section Break",
-   "label": "Remote Files"
-  },
-  {
-   "fieldname": "remote_database_file",
-   "fieldtype": "Link",
-   "label": "Remote Database File",
-   "options": "Remote File"
-  },
-  {
-   "fieldname": "remote_private_file",
-   "fieldtype": "Link",
-   "label": "Remote Private File",
-   "options": "Remote File"
-  },
-  {
-   "fieldname": "remote_public_file",
-   "fieldtype": "Link",
-   "label": "Remote Public File",
-   "options": "Remote File"
-  },
-  {
-   "fieldname": "remote_config_file",
-   "fieldtype": "Link",
-   "label": "Remote Config File",
-   "options": "Remote File"
-  },
-  {
-   "fieldname": "configuration",
-   "fieldtype": "Table",
-   "label": "Configuration",
-   "options": "Site Config"
-  },
-  {
-   "fieldname": "_keys_removed_in_last_update",
-   "fieldtype": "Data",
-   "hidden": 1,
-   "label": "Keys Removed in Last Config Change"
-  },
-  {
-   "fieldname": "apps",
-   "fieldtype": "Table",
-   "hide_days": 1,
-   "hide_seconds": 1,
-   "label": "Apps",
-   "options": "Site App",
-   "reqd": 1
-  },
-  {
-   "fieldname": "domain",
-   "fieldtype": "Link",
-   "label": "Domain",
-   "options": "Root Domain",
-   "set_only_once": 1
-  },
-  {
-   "fieldname": "_site_usages",
-   "fieldtype": "Data",
-   "hidden": 1,
-   "label": "Site Usage"
-  },
-  {
-   "fieldname": "current_cpu_usage",
-   "fieldtype": "Int",
-   "hidden": 1
-  },
-  {
-   "fieldname": "current_database_usage",
-   "fieldtype": "Int",
-   "hidden": 1
-  },
-  {
-   "fieldname": "current_disk_usage",
-   "fieldtype": "Int",
-   "hidden": 1
-  },
-  {
-   "fetch_from": "bench.cluster",
-   "fieldname": "cluster",
-   "fieldtype": "Link",
-   "label": "Cluster",
-   "options": "Cluster",
-   "read_only": 1,
-   "reqd": 1
-  },
-  {
-   "fetch_from": "bench.group",
-   "fieldname": "group",
-   "fieldtype": "Link",
-   "label": "Release Group",
-   "options": "Release Group",
-   "read_only": 1,
-   "reqd": 1
-  },
-  {
-   "fieldname": "column_break_29",
-   "fieldtype": "Column Break"
-  },
-  {
-   "fieldname": "column_break_34",
-   "fieldtype": "Column Break"
-  },
-  {
-   "fieldname": "column_break_15",
-   "fieldtype": "Column Break"
-  },
-  {
-   "fieldname": "trial_end_date",
-   "fieldtype": "Date",
-   "label": "Trial End Date"
-  },
-  {
-   "default": "0",
-   "fieldname": "is_standby",
-   "fieldtype": "Check",
-   "label": "Is Standby"
-  },
-  {
-   "fieldname": "account_request",
-   "fieldtype": "Link",
-   "label": "Account Request",
-   "options": "Account Request"
-  },
-  {
-   "default": "0",
-   "fieldname": "is_erpnext_setup",
-   "fieldtype": "Check",
-   "label": "Is ERPNext Setup"
-  },
-  {
-   "fieldname": "erpnext_consultant",
-   "fieldtype": "Link",
-   "label": "ERPNext Consultant",
-   "options": "ERPNext Consultant"
-  },
-  {
-   "fieldname": "plan",
-   "fieldtype": "Link",
-   "label": "Plan",
-   "options": "Plan",
-   "read_only": 1
-  },
-  {
-   "default": "0",
-   "fieldname": "staging",
-   "fieldtype": "Check",
-   "label": "Staging"
-  },
-  {
-   "default": "0",
-   "fieldname": "skip_auto_updates",
-   "fieldtype": "Check",
-   "label": "Skip Auto Updates"
-  },
-  {
-   "fieldname": "overview_tab_break",
-   "fieldtype": "Tab Break",
-   "label": "Overview"
-  },
-  {
-   "fieldname": "analytics_tab_break",
-   "fieldtype": "Tab Break",
-   "label": "Analytics"
-  },
-  {
-   "fieldname": "backup_and_restore_tab_break",
-   "fieldtype": "Tab Break",
-   "label": "Backup & Restore"
-  },
-  {
-   "fieldname": "site_config_tab_break",
-   "fieldtype": "Tab Break",
-   "label": "Site Config"
-  },
-  {
-   "fieldname": "jobs_tab_break",
-   "fieldtype": "Tab Break",
-   "label": "Jobs"
-  },
-  {
-   "fieldname": "logs_tab_break",
-   "fieldtype": "Tab Break",
-   "label": "Logs"
-  },
-  {
-   "fieldname": "activity_tab_break",
-   "fieldtype": "Tab Break",
-   "label": "Activity"
-  },
-  {
-   "fieldname": "daily_usage_block",
-   "fieldtype": "HTML",
-   "label": "Daily Usage Block"
-  },
-  {
-   "fieldname": "recent_activity_block",
-   "fieldtype": "HTML",
-   "label": "Recent Activity Block"
-  },
-  {
-   "fieldname": "site_info_block",
-   "fieldtype": "HTML",
-   "label": "Site Info Block"
-  },
-  {
-   "fieldname": "daily_usage_section",
-   "fieldtype": "Section Break"
-  },
-  {
-   "fieldname": "plan_section",
-   "fieldtype": "Section Break",
-   "label": "Plan"
-  },
-  {
-   "fieldname": "plan_block",
-   "fieldtype": "HTML",
-   "label": "Plan Block"
-  },
-  {
-   "fieldname": "site_info_section",
-   "fieldtype": "Section Break",
-   "label": "Site Info"
-  },
-  {
-   "fieldname": "site_activation_block",
-   "fieldtype": "HTML"
-  },
-  {
-   "fieldname": "usage_counter_section",
-   "fieldtype": "Section Break"
-  },
-  {
-   "fieldname": "usage_counter_block",
-   "fieldtype": "HTML",
-   "label": "Usage Counter Block"
-  },
-  {
-   "fieldname": "uptime_block",
-   "fieldtype": "HTML",
-   "label": "Uptime Block"
-  },
-  {
-   "fieldname": "requests_section",
-   "fieldtype": "Section Break"
-  },
-  {
-   "fieldname": "requests_block",
-   "fieldtype": "HTML",
-   "label": "Requests Block"
-  },
-  {
-   "fieldname": "cpu_usage_block",
-   "fieldtype": "HTML",
-   "label": "Cpu Usage Block"
-  },
-  {
-   "fieldname": "background_jobs_section",
-   "fieldtype": "Section Break"
-  },
-  {
-   "fieldname": "background_jobs_block",
-   "fieldtype": "HTML",
-   "label": "Background Jobs Block"
-  },
-  {
-   "fieldname": "background_jobs_cpu_usage_block",
-   "fieldtype": "HTML",
-   "label": "Background Jobs Cpu Usage Block"
-  },
-  {
-   "fieldname": "restore_migrate_and_reset_block",
-   "fieldtype": "HTML",
-   "label": "Restore, Migrate & Reset Block"
-  },
-  {
-   "fieldname": "jobs_section",
-   "fieldtype": "Section Break"
-  },
-  {
-   "fieldname": "jobs_block",
-   "fieldtype": "HTML",
-   "label": "Jobs Block"
-  },
-  {
-   "fieldname": "logs_section",
-   "fieldtype": "Section Break"
-  },
-  {
-   "fieldname": "logs_block",
-   "fieldtype": "HTML",
-   "label": "Logs Block"
-  },
-  {
-   "fieldname": "activity_section",
-   "fieldtype": "Section Break"
-  },
-  {
-   "fieldname": "activity_block",
-   "fieldtype": "HTML",
-   "label": "Activity Block"
-  },
-  {
-   "fieldname": "settings_tab_break",
-   "fieldtype": "Tab Break",
-   "label": "Settings"
-  },
-  {
-   "fieldname": "site_apps_section",
-   "fieldtype": "Section Break"
-  },
-  {
-   "fieldname": "site_apps_block",
-   "fieldtype": "HTML",
-   "label": "Apps Block"
-  },
-  {
-   "fieldname": "site_domain_block",
-   "fieldtype": "HTML",
-   "label": "Domains Block"
-  },
-  {
-   "fieldname": "site_backups_section",
-   "fieldtype": "Section Break"
-  },
-  {
-   "fieldname": "site_backups_block",
-   "fieldtype": "HTML",
-   "label": "Backups Block"
-  },
-  {
-   "fetch_from": "team.user",
-   "fieldname": "site_owner",
-   "fieldtype": "Data",
-   "label": "Site Owner",
-   "read_only": 1
-  },
-  {
-   "fieldname": "created_on",
-   "fieldtype": "Data",
-   "label": "Created On",
-   "read_only": 1
-  },
-  {
-   "fieldname": "last_deployed",
-   "fieldtype": "Data",
-   "label": "Last Deployed",
-   "read_only": 1
-  },
-  {
-   "fieldname": "column_break_13",
-   "fieldtype": "Column Break"
-  },
-  {
-   "columns": 2,
-   "fieldname": "column_break_5",
-   "fieldtype": "Column Break"
-  },
-  {
-   "fieldname": "column_break_17",
-   "fieldtype": "Column Break"
-  },
-  {
-   "fieldname": "column_break_22",
-   "fieldtype": "Column Break"
-  },
-  {
-   "fieldname": "column_break_26",
-   "fieldtype": "Column Break"
-  },
-  {
-   "fieldname": "column_break_30",
-   "fieldtype": "Column Break"
-  },
-  {
-   "fieldname": "column_break_35",
-   "fieldtype": "Column Break"
-  },
-  {
-   "fieldname": "column_break_51",
-   "fieldtype": "Column Break"
-  },
-  {
-   "fieldname": "notify_email",
-   "fieldtype": "Data",
-   "label": "Notify Email"
-  },
-  {
-   "collapsible": 1,
-   "fieldname": "notifications_section",
-   "fieldtype": "Section Break",
-   "label": "Notifications"
-  },
-  {
-   "default": "0",
-   "description": "Only used while first restore",
-   "fieldname": "skip_failing_patches",
-   "fieldtype": "Check",
-   "label": "Skip Failing Patches",
-   "read_only": 1
-  },
-  {
-<<<<<<< HEAD
-   "fieldname": "update_alert_block",
-   "fieldtype": "HTML"
-  },
-  {
-   "fieldname": "site_activation_section",
-   "fieldtype": "Section Break"
-  },
-  {
-   "fieldname": "update_alert_section",
-   "fieldtype": "Section Break"
-=======
-   "collapsible": 1,
-   "fieldname": "auto_updates_section",
-   "fieldtype": "Section Break",
-   "label": "Auto Updates"
-  },
-  {
-   "fieldname": "auto_update_last_triggered_on",
-   "fieldtype": "Datetime",
-   "label": "Auto Update Last Triggered On"
-  },
-  {
-   "default": "Daily",
-   "fieldname": "update_trigger_frequency",
-   "fieldtype": "Select",
-   "label": "Update Trigger Frequency",
-   "options": "Daily\nWeekly\nMonthly"
-  },
-  {
-   "default": "Sunday",
-   "depends_on": "eval:doc.update_trigger_frequency === 'Weekly'",
-   "fieldname": "update_on_weekday",
-   "fieldtype": "Select",
-   "label": "Update on Weekday",
-   "options": "Sunday\nMonday\nTuesday\nWednesday\nThursday\nFriday\nSaturday"
-  },
-  {
-   "default": "0",
-   "depends_on": "eval:doc.update_trigger_frequency === 'Monthly'",
-   "fieldname": "update_end_of_month",
-   "fieldtype": "Check",
-   "label": "Update End of Month"
-  },
-  {
-   "default": "1",
-   "depends_on": "eval:(doc.update_trigger_frequency === 'Monthly' && doc.update_end_of_month === 0)",
-   "fieldname": "update_on_day_of_month",
-   "fieldtype": "Int",
-   "label": "Update on Day of month",
-   "non_negative": 1
-  },
-  {
-   "default": "15:30:00",
-   "fieldname": "update_trigger_time",
-   "fieldtype": "Time",
-   "label": "Update Trigger Time"
-  },
-  {
-   "fieldname": "column_break_51",
-   "fieldtype": "Column Break"
-  },
-  {
-   "default": "0",
-   "fieldname": "auto_updates_scheduled",
-   "fieldtype": "Check",
-   "label": "Auto Updates Scheduled"
->>>>>>> 0843b586
-  }
- ],
- "hide_toolbar": 1,
- "links": [
-  {
-   "group": "Usage",
-   "link_doctype": "Site Usage",
-   "link_fieldname": "site"
-  },
-  {
-   "group": "Usage",
-   "link_doctype": "Remote File",
-   "link_fieldname": "site"
-  },
-  {
-   "group": "Related Documents",
-   "link_doctype": "Site Domain",
-   "link_fieldname": "site"
-  },
-  {
-   "group": "Related Documents",
-   "link_doctype": "Site Activity",
-   "link_fieldname": "site"
-  },
-  {
-   "group": "Related Documents",
-   "link_doctype": "Site Plan Change",
-   "link_fieldname": "site"
-  },
-  {
-   "group": "Related Documents",
-   "link_doctype": "Subscription",
-   "link_fieldname": "document_name"
-  },
-  {
-   "group": "Logs",
-   "link_doctype": "Agent Job",
-   "link_fieldname": "site"
-  },
-  {
-   "group": "Logs",
-   "link_doctype": "Site Backup",
-   "link_fieldname": "site"
-  },
-  {
-   "group": "Logs",
-   "link_doctype": "Site Update",
-   "link_fieldname": "site"
-  }
- ],
-<<<<<<< HEAD
- "modified": "2021-11-03 04:53:07.694638",
-=======
- "modified": "2021-11-08 07:17:16.903390",
->>>>>>> 0843b586
- "modified_by": "Administrator",
- "module": "Press",
- "name": "Site",
- "owner": "Administrator",
- "permissions": [
-  {
-   "create": 1,
-   "delete": 1,
-   "email": 1,
-   "export": 1,
-   "print": 1,
-   "read": 1,
-   "report": 1,
-   "role": "System Manager",
-   "share": 1,
-   "write": 1
-  },
-  {
-   "create": 1,
-   "read": 1,
-   "role": "Press Admin",
-   "write": 1
-  },
-  {
-   "create": 1,
-   "read": 1,
-   "role": "Press Member",
-   "write": 1
-  }
- ],
- "sort_field": "creation",
- "sort_order": "DESC",
- "track_changes": 1
+    "actions": [],
+    "allow_rename": 1,
+    "creation": "2019-12-09 12:35:51.941522",
+    "doctype": "DocType",
+    "editable_grid": 1,
+    "engine": "InnoDB",
+    "field_order": [
+        "overview_tab_break",
+        "site_activation_section",
+        "site_activation_block",
+        "update_alert_section",
+        "update_alert_block",
+        "daily_usage_section",
+        "daily_usage_block",
+        "column_break_5",
+        "recent_activity_block",
+        "plan_section",
+        "plan_block",
+        "site_info_section",
+        "site_owner",
+        "created_on",
+        "last_deployed",
+        "column_break_13",
+        "site_info_block",
+        "site_apps_section",
+        "site_apps_block",
+        "column_break_17",
+        "site_domain_block",
+        "analytics_tab_break",
+        "usage_counter_section",
+        "usage_counter_block",
+        "column_break_22",
+        "uptime_block",
+        "requests_section",
+        "requests_block",
+        "column_break_26",
+        "cpu_usage_block",
+        "background_jobs_section",
+        "background_jobs_block",
+        "column_break_30",
+        "background_jobs_cpu_usage_block",
+        "backup_and_restore_tab_break",
+        "site_backups_section",
+        "site_backups_block",
+        "column_break_35",
+        "restore_migrate_and_reset_block",
+        "site_config_tab_break",
+        "configuration_section",
+        "host_name",
+        "config",
+        "configuration",
+        "jobs_tab_break",
+        "jobs_section",
+        "jobs_block",
+        "logs_tab_break",
+        "logs_section",
+        "logs_block",
+        "activity_tab_break",
+        "activity_section",
+        "activity_block",
+        "column_break_51",
+        "settings_tab_break",
+        "team",
+        "subdomain",
+        "domain",
+        "status",
+        "status_before_update",
+        "server",
+        "bench",
+        "cluster",
+        "column_break_3",
+        "admin_password",
+        "group",
+        "skip_auto_updates",
+        "billing",
+        "setup_wizard_complete",
+        "plan",
+        "free",
+        "column_break_15",
+        "is_standby",
+        "staging",
+        "account_request",
+        "is_erpnext_setup",
+        "trial_end_date",
+        "erpnext_consultant",
+        "section_break_6",
+        "apps",
+        "_keys_removed_in_last_update",
+        "_site_usages",
+        "current_cpu_usage",
+        "current_database_usage",
+        "current_disk_usage",
+        "deploy_section",
+        "timezone",
+        "column_break_29",
+        "remote_files",
+        "skip_failing_patches",
+        "remote_config_file",
+        "remote_database_file",
+        "column_break_34",
+        "remote_private_file",
+        "remote_public_file",
+        "notifications_section",
+        "notify_email",
+        "auto_updates_section",
+        "auto_updates_scheduled",
+        "auto_update_last_triggered_on",
+        "update_trigger_frequency",
+        "update_trigger_time",
+        "column_break_51",
+        "update_on_weekday",
+        "update_end_of_month",
+        "update_on_day_of_month"
+    ],
+    "fields": [
+        {
+            "fetch_from": "bench.server",
+            "fetch_if_empty": 1,
+            "fieldname": "server",
+            "fieldtype": "Link",
+            "hide_days": 1,
+            "hide_seconds": 1,
+            "in_list_view": 1,
+            "in_standard_filter": 1,
+            "label": "Server",
+            "options": "Server",
+            "reqd": 1,
+            "set_only_once": 1
+        },
+        {
+            "fieldname": "bench",
+            "fieldtype": "Link",
+            "hide_days": 1,
+            "hide_seconds": 1,
+            "in_list_view": 1,
+            "in_standard_filter": 1,
+            "label": "Bench",
+            "options": "Bench",
+            "reqd": 1,
+            "set_only_once": 1
+        },
+        {
+            "default": "Pending",
+            "fieldname": "status",
+            "fieldtype": "Select",
+            "hide_days": 1,
+            "hide_seconds": 1,
+            "in_list_view": 1,
+            "in_standard_filter": 1,
+            "label": "Status",
+            "options": "Pending\nInstalling\nUpdating\nActive\nInactive\nBroken\nArchived\nSuspended",
+            "read_only": 1,
+            "reqd": 1
+        },
+        {
+            "fieldname": "admin_password",
+            "fieldtype": "Password",
+            "hide_days": 1,
+            "hide_seconds": 1,
+            "label": "Administrator Password"
+        },
+        {
+            "fieldname": "column_break_3",
+            "fieldtype": "Column Break",
+            "hide_days": 1,
+            "hide_seconds": 1
+        },
+        {
+            "fieldname": "section_break_6",
+            "fieldtype": "Section Break",
+            "hide_days": 1,
+            "hide_seconds": 1
+        },
+        {
+            "default": "{}",
+            "fieldname": "config",
+            "fieldtype": "Code",
+            "hide_days": 1,
+            "hide_seconds": 1,
+            "label": "Preview",
+            "options": "JSON",
+            "read_only": 1
+        },
+        {
+            "fieldname": "configuration_section",
+            "fieldtype": "Section Break",
+            "hide_days": 1,
+            "hide_seconds": 1,
+            "label": "Site Config"
+        },
+        {
+            "fieldname": "subdomain",
+            "fieldtype": "Data",
+            "hide_days": 1,
+            "hide_seconds": 1,
+            "label": "Subdomain",
+            "reqd": 1
+        },
+        {
+            "fieldname": "team",
+            "fieldtype": "Link",
+            "hide_days": 1,
+            "hide_seconds": 1,
+            "in_list_view": 1,
+            "in_standard_filter": 1,
+            "label": "Team",
+            "options": "Team",
+            "reqd": 1
+        },
+        {
+            "collapsible": 1,
+            "fieldname": "deploy_section",
+            "fieldtype": "Section Break",
+            "hide_days": 1,
+            "hide_seconds": 1,
+            "label": "Deploy"
+        },
+        {
+            "fieldname": "timezone",
+            "fieldtype": "Data",
+            "hide_days": 1,
+            "hide_seconds": 1,
+            "label": "Timezone"
+        },
+        {
+            "default": "0",
+            "fieldname": "setup_wizard_complete",
+            "fieldtype": "Check",
+            "hide_days": 1,
+            "hide_seconds": 1,
+            "label": "Setup Wizard Complete",
+            "read_only": 1
+        },
+        {
+            "fieldname": "billing",
+            "fieldtype": "Section Break",
+            "hide_days": 1,
+            "hide_seconds": 1,
+            "label": "Billing"
+        },
+        {
+            "default": "0",
+            "description": "If checked, this site's usage data won't be sent to Stripe",
+            "fieldname": "free",
+            "fieldtype": "Check",
+            "hide_days": 1,
+            "hide_seconds": 1,
+            "label": "Free Site"
+        },
+        {
+            "fieldname": "host_name",
+            "fieldtype": "Data",
+            "label": "Host Name"
+        },
+        {
+            "fieldname": "status_before_update",
+            "fieldtype": "Data",
+            "hidden": 1,
+            "label": "Status Before Update"
+        },
+        {
+            "collapsible": 1,
+            "fieldname": "remote_files",
+            "fieldtype": "Section Break",
+            "label": "Remote Files"
+        },
+        {
+            "fieldname": "remote_database_file",
+            "fieldtype": "Link",
+            "label": "Remote Database File",
+            "options": "Remote File"
+        },
+        {
+            "fieldname": "remote_private_file",
+            "fieldtype": "Link",
+            "label": "Remote Private File",
+            "options": "Remote File"
+        },
+        {
+            "fieldname": "remote_public_file",
+            "fieldtype": "Link",
+            "label": "Remote Public File",
+            "options": "Remote File"
+        },
+        {
+            "fieldname": "remote_config_file",
+            "fieldtype": "Link",
+            "label": "Remote Config File",
+            "options": "Remote File"
+        },
+        {
+            "fieldname": "configuration",
+            "fieldtype": "Table",
+            "label": "Configuration",
+            "options": "Site Config"
+        },
+        {
+            "fieldname": "_keys_removed_in_last_update",
+            "fieldtype": "Data",
+            "hidden": 1,
+            "label": "Keys Removed in Last Config Change"
+        },
+        {
+            "fieldname": "apps",
+            "fieldtype": "Table",
+            "hide_days": 1,
+            "hide_seconds": 1,
+            "label": "Apps",
+            "options": "Site App",
+            "reqd": 1
+        },
+        {
+            "fieldname": "domain",
+            "fieldtype": "Link",
+            "label": "Domain",
+            "options": "Root Domain",
+            "set_only_once": 1
+        },
+        {
+            "fieldname": "_site_usages",
+            "fieldtype": "Data",
+            "hidden": 1,
+            "label": "Site Usage"
+        },
+        {
+            "fieldname": "current_cpu_usage",
+            "fieldtype": "Int",
+            "hidden": 1
+        },
+        {
+            "fieldname": "current_database_usage",
+            "fieldtype": "Int",
+            "hidden": 1
+        },
+        {
+            "fieldname": "current_disk_usage",
+            "fieldtype": "Int",
+            "hidden": 1
+        },
+        {
+            "fetch_from": "bench.cluster",
+            "fieldname": "cluster",
+            "fieldtype": "Link",
+            "label": "Cluster",
+            "options": "Cluster",
+            "read_only": 1,
+            "reqd": 1
+        },
+        {
+            "fetch_from": "bench.group",
+            "fieldname": "group",
+            "fieldtype": "Link",
+            "label": "Release Group",
+            "options": "Release Group",
+            "read_only": 1,
+            "reqd": 1
+        },
+        {
+            "fieldname": "column_break_29",
+            "fieldtype": "Column Break"
+        },
+        {
+            "fieldname": "column_break_34",
+            "fieldtype": "Column Break"
+        },
+        {
+            "fieldname": "column_break_15",
+            "fieldtype": "Column Break"
+        },
+        {
+            "fieldname": "trial_end_date",
+            "fieldtype": "Date",
+            "label": "Trial End Date"
+        },
+        {
+            "default": "0",
+            "fieldname": "is_standby",
+            "fieldtype": "Check",
+            "label": "Is Standby"
+        },
+        {
+            "fieldname": "account_request",
+            "fieldtype": "Link",
+            "label": "Account Request",
+            "options": "Account Request"
+        },
+        {
+            "default": "0",
+            "fieldname": "is_erpnext_setup",
+            "fieldtype": "Check",
+            "label": "Is ERPNext Setup"
+        },
+        {
+            "fieldname": "erpnext_consultant",
+            "fieldtype": "Link",
+            "label": "ERPNext Consultant",
+            "options": "ERPNext Consultant"
+        },
+        {
+            "fieldname": "plan",
+            "fieldtype": "Link",
+            "label": "Plan",
+            "options": "Plan",
+            "read_only": 1
+        },
+        {
+            "default": "0",
+            "fieldname": "staging",
+            "fieldtype": "Check",
+            "label": "Staging"
+        },
+        {
+            "default": "0",
+            "fieldname": "skip_auto_updates",
+            "fieldtype": "Check",
+            "label": "Skip Auto Updates"
+        },
+        {
+            "fieldname": "overview_tab_break",
+            "fieldtype": "Tab Break",
+            "label": "Overview"
+        },
+        {
+            "fieldname": "analytics_tab_break",
+            "fieldtype": "Tab Break",
+            "label": "Analytics"
+        },
+        {
+            "fieldname": "backup_and_restore_tab_break",
+            "fieldtype": "Tab Break",
+            "label": "Backup & Restore"
+        },
+        {
+            "fieldname": "site_config_tab_break",
+            "fieldtype": "Tab Break",
+            "label": "Site Config"
+        },
+        {
+            "fieldname": "jobs_tab_break",
+            "fieldtype": "Tab Break",
+            "label": "Jobs"
+        },
+        {
+            "fieldname": "logs_tab_break",
+            "fieldtype": "Tab Break",
+            "label": "Logs"
+        },
+        {
+            "fieldname": "activity_tab_break",
+            "fieldtype": "Tab Break",
+            "label": "Activity"
+        },
+        {
+            "fieldname": "daily_usage_block",
+            "fieldtype": "HTML",
+            "label": "Daily Usage Block"
+        },
+        {
+            "fieldname": "recent_activity_block",
+            "fieldtype": "HTML",
+            "label": "Recent Activity Block"
+        },
+        {
+            "fieldname": "site_info_block",
+            "fieldtype": "HTML",
+            "label": "Site Info Block"
+        },
+        {
+            "fieldname": "daily_usage_section",
+            "fieldtype": "Section Break"
+        },
+        {
+            "fieldname": "plan_section",
+            "fieldtype": "Section Break",
+            "label": "Plan"
+        },
+        {
+            "fieldname": "plan_block",
+            "fieldtype": "HTML",
+            "label": "Plan Block"
+        },
+        {
+            "fieldname": "site_info_section",
+            "fieldtype": "Section Break",
+            "label": "Site Info"
+        },
+        {
+            "fieldname": "site_activation_block",
+            "fieldtype": "HTML"
+        },
+        {
+            "fieldname": "usage_counter_section",
+            "fieldtype": "Section Break"
+        },
+        {
+            "fieldname": "usage_counter_block",
+            "fieldtype": "HTML",
+            "label": "Usage Counter Block"
+        },
+        {
+            "fieldname": "uptime_block",
+            "fieldtype": "HTML",
+            "label": "Uptime Block"
+        },
+        {
+            "fieldname": "requests_section",
+            "fieldtype": "Section Break"
+        },
+        {
+            "fieldname": "requests_block",
+            "fieldtype": "HTML",
+            "label": "Requests Block"
+        },
+        {
+            "fieldname": "cpu_usage_block",
+            "fieldtype": "HTML",
+            "label": "Cpu Usage Block"
+        },
+        {
+            "fieldname": "background_jobs_section",
+            "fieldtype": "Section Break"
+        },
+        {
+            "fieldname": "background_jobs_block",
+            "fieldtype": "HTML",
+            "label": "Background Jobs Block"
+        },
+        {
+            "fieldname": "background_jobs_cpu_usage_block",
+            "fieldtype": "HTML",
+            "label": "Background Jobs Cpu Usage Block"
+        },
+        {
+            "fieldname": "restore_migrate_and_reset_block",
+            "fieldtype": "HTML",
+            "label": "Restore, Migrate & Reset Block"
+        },
+        {
+            "fieldname": "jobs_section",
+            "fieldtype": "Section Break"
+        },
+        {
+            "fieldname": "jobs_block",
+            "fieldtype": "HTML",
+            "label": "Jobs Block"
+        },
+        {
+            "fieldname": "logs_section",
+            "fieldtype": "Section Break"
+        },
+        {
+            "fieldname": "logs_block",
+            "fieldtype": "HTML",
+            "label": "Logs Block"
+        },
+        {
+            "fieldname": "activity_section",
+            "fieldtype": "Section Break"
+        },
+        {
+            "fieldname": "activity_block",
+            "fieldtype": "HTML",
+            "label": "Activity Block"
+        },
+        {
+            "fieldname": "settings_tab_break",
+            "fieldtype": "Tab Break",
+            "label": "Settings"
+        },
+        {
+            "fieldname": "site_apps_section",
+            "fieldtype": "Section Break"
+        },
+        {
+            "fieldname": "site_apps_block",
+            "fieldtype": "HTML",
+            "label": "Apps Block"
+        },
+        {
+            "fieldname": "site_domain_block",
+            "fieldtype": "HTML",
+            "label": "Domains Block"
+        },
+        {
+            "fieldname": "site_backups_section",
+            "fieldtype": "Section Break"
+        },
+        {
+            "fieldname": "site_backups_block",
+            "fieldtype": "HTML",
+            "label": "Backups Block"
+        },
+        {
+            "fetch_from": "team.user",
+            "fieldname": "site_owner",
+            "fieldtype": "Data",
+            "label": "Site Owner",
+            "read_only": 1
+        },
+        {
+            "fieldname": "created_on",
+            "fieldtype": "Data",
+            "label": "Created On",
+            "read_only": 1
+        },
+        {
+            "fieldname": "last_deployed",
+            "fieldtype": "Data",
+            "label": "Last Deployed",
+            "read_only": 1
+        },
+        {
+            "fieldname": "column_break_13",
+            "fieldtype": "Column Break"
+        },
+        {
+            "columns": 2,
+            "fieldname": "column_break_5",
+            "fieldtype": "Column Break"
+        },
+        {
+            "fieldname": "column_break_17",
+            "fieldtype": "Column Break"
+        },
+        {
+            "fieldname": "column_break_22",
+            "fieldtype": "Column Break"
+        },
+        {
+            "fieldname": "column_break_26",
+            "fieldtype": "Column Break"
+        },
+        {
+            "fieldname": "column_break_30",
+            "fieldtype": "Column Break"
+        },
+        {
+            "fieldname": "column_break_35",
+            "fieldtype": "Column Break"
+        },
+        {
+            "fieldname": "column_break_51",
+            "fieldtype": "Column Break"
+        },
+        {
+            "fieldname": "notify_email",
+            "fieldtype": "Data",
+            "label": "Notify Email"
+        },
+        {
+            "collapsible": 1,
+            "fieldname": "notifications_section",
+            "fieldtype": "Section Break",
+            "label": "Notifications"
+        },
+        {
+            "default": "0",
+            "description": "Only used while first restore",
+            "fieldname": "skip_failing_patches",
+            "fieldtype": "Check",
+            "label": "Skip Failing Patches",
+            "read_only": 1
+        },
+        {
+            "fieldname": "update_alert_block",
+            "fieldtype": "HTML"
+        },
+        {
+            "fieldname": "site_activation_section",
+            "fieldtype": "Section Break"
+        },
+        {
+            "fieldname": "update_alert_section",
+            "fieldtype": "Section Break"
+        },
+        {
+            "collapsible": 1,
+            "fieldname": "auto_updates_section",
+            "fieldtype": "Section Break",
+            "label": "Auto Updates"
+        },
+        {
+            "fieldname": "auto_update_last_triggered_on",
+            "fieldtype": "Datetime",
+            "label": "Auto Update Last Triggered On"
+        },
+        {
+            "default": "Daily",
+            "fieldname": "update_trigger_frequency",
+            "fieldtype": "Select",
+            "label": "Update Trigger Frequency",
+            "options": "Daily\nWeekly\nMonthly"
+        },
+        {
+            "default": "Sunday",
+            "depends_on": "eval:doc.update_trigger_frequency === 'Weekly'",
+            "fieldname": "update_on_weekday",
+            "fieldtype": "Select",
+            "label": "Update on Weekday",
+            "options": "Sunday\nMonday\nTuesday\nWednesday\nThursday\nFriday\nSaturday"
+        },
+        {
+            "default": "0",
+            "depends_on": "eval:doc.update_trigger_frequency === 'Monthly'",
+            "fieldname": "update_end_of_month",
+            "fieldtype": "Check",
+            "label": "Update End of Month"
+        },
+        {
+            "default": "1",
+            "depends_on": "eval:(doc.update_trigger_frequency === 'Monthly' && doc.update_end_of_month === 0)",
+            "fieldname": "update_on_day_of_month",
+            "fieldtype": "Int",
+            "label": "Update on Day of month",
+            "non_negative": 1
+        },
+        {
+            "default": "15:30:00",
+            "fieldname": "update_trigger_time",
+            "fieldtype": "Time",
+            "label": "Update Trigger Time"
+        },
+        {
+            "fieldname": "column_break_51",
+            "fieldtype": "Column Break"
+        },
+        {
+            "default": "0",
+            "fieldname": "auto_updates_scheduled",
+            "fieldtype": "Check",
+            "label": "Auto Updates Scheduled"
+        }
+    ],
+    "hide_toolbar": 1,
+    "links": [
+        {
+            "group": "Usage",
+            "link_doctype": "Site Usage",
+            "link_fieldname": "site"
+        },
+        {
+            "group": "Usage",
+            "link_doctype": "Remote File",
+            "link_fieldname": "site"
+        },
+        {
+            "group": "Related Documents",
+            "link_doctype": "Site Domain",
+            "link_fieldname": "site"
+        },
+        {
+            "group": "Related Documents",
+            "link_doctype": "Site Activity",
+            "link_fieldname": "site"
+        },
+        {
+            "group": "Related Documents",
+            "link_doctype": "Site Plan Change",
+            "link_fieldname": "site"
+        },
+        {
+            "group": "Related Documents",
+            "link_doctype": "Subscription",
+            "link_fieldname": "document_name"
+        },
+        {
+            "group": "Logs",
+            "link_doctype": "Agent Job",
+            "link_fieldname": "site"
+        },
+        {
+            "group": "Logs",
+            "link_doctype": "Site Backup",
+            "link_fieldname": "site"
+        },
+        {
+            "group": "Logs",
+            "link_doctype": "Site Update",
+            "link_fieldname": "site"
+        }
+    ],
+    "modified": "2021-11-09 07:17:16.903390",
+    "modified_by": "Administrator",
+    "module": "Press",
+    "name": "Site",
+    "owner": "Administrator",
+    "permissions": [
+        {
+            "create": 1,
+            "delete": 1,
+            "email": 1,
+            "export": 1,
+            "print": 1,
+            "read": 1,
+            "report": 1,
+            "role": "System Manager",
+            "share": 1,
+            "write": 1
+        },
+        {
+            "create": 1,
+            "read": 1,
+            "role": "Press Admin",
+            "write": 1
+        },
+        {
+            "create": 1,
+            "read": 1,
+            "role": "Press Member",
+            "write": 1
+        }
+    ],
+    "sort_field": "creation",
+    "sort_order": "DESC",
+    "track_changes": 1
 }