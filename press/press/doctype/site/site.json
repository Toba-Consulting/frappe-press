{
 "actions": [],
 "allow_rename": 1,
 "creation": "2019-12-09 12:35:51.941522",
 "doctype": "DocType",
 "editable_grid": 1,
 "engine": "InnoDB",
 "field_order": [
  "subdomain",
  "domain",
  "status",
  "status_before_update",
  "server",
  "bench",
  "cluster",
  "column_break_3",
  "admin_password",
  "setup_wizard_complete",
  "group",
  "billing",
  "team",
  "column_break_15",
  "free",
  "section_break_6",
  "apps",
  "configuration_section",
  "host_name",
  "config",
  "configuration",
  "_keys_removed_in_last_update",
  "_site_usages",
  "current_cpu_usage",
  "current_database_usage",
  "current_disk_usage",
  "deploy_section",
  "timezone",
  "column_break_29",
  "update",
  "remote_files",
  "remote_config_file",
  "remote_database_file",
  "column_break_34",
  "remote_private_file",
  "remote_public_file"
 ],
 "fields": [
  {
   "fetch_from": "bench.server",
   "fetch_if_empty": 1,
   "fieldname": "server",
   "fieldtype": "Link",
   "hide_days": 1,
   "hide_seconds": 1,
   "in_list_view": 1,
   "in_standard_filter": 1,
   "label": "Server",
   "options": "Server",
   "reqd": 1,
   "set_only_once": 1
  },
  {
   "fieldname": "bench",
   "fieldtype": "Link",
   "hide_days": 1,
   "hide_seconds": 1,
   "in_list_view": 1,
   "in_standard_filter": 1,
   "label": "Bench",
   "options": "Bench",
   "reqd": 1,
   "set_only_once": 1
  },
  {
   "default": "Pending",
   "fieldname": "status",
   "fieldtype": "Select",
   "hide_days": 1,
   "hide_seconds": 1,
   "in_list_view": 1,
   "in_standard_filter": 1,
   "label": "Status",
   "options": "Pending\nInstalling\nUpdating\nActive\nInactive\nBroken\nArchived\nSuspended",
   "read_only": 1,
   "reqd": 1
  },
  {
   "fieldname": "admin_password",
   "fieldtype": "Password",
   "hide_days": 1,
   "hide_seconds": 1,
   "label": "Administrator Password"
  },
  {
   "fieldname": "column_break_3",
   "fieldtype": "Column Break",
   "hide_days": 1,
   "hide_seconds": 1
  },
  {
   "fieldname": "section_break_6",
   "fieldtype": "Section Break",
   "hide_days": 1,
   "hide_seconds": 1
  },
  {
   "default": "{}",
   "fieldname": "config",
   "fieldtype": "Code",
   "hide_days": 1,
   "hide_seconds": 1,
   "label": "Preview",
   "options": "JSON",
   "read_only": 1
  },
  {
   "fieldname": "configuration_section",
   "fieldtype": "Section Break",
   "hide_days": 1,
   "hide_seconds": 1,
   "label": "Configuration"
  },
  {
<<<<<<< HEAD
   "fieldname": "update",
   "fieldtype": "Datetime",
   "hide_days": 1,
   "hide_seconds": 1,
   "label": "Last Updated On",
   "read_only": 1
  },
  {
=======
>>>>>>> ec438ab0
   "fieldname": "subdomain",
   "fieldtype": "Data",
   "hide_days": 1,
   "hide_seconds": 1,
   "label": "Subdomain",
   "reqd": 1
  },
  {
   "fieldname": "team",
   "fieldtype": "Link",
   "hide_days": 1,
   "hide_seconds": 1,
   "in_list_view": 1,
   "in_standard_filter": 1,
   "label": "Team",
   "options": "Team"
  },
  {
   "collapsible": 1,
   "fieldname": "deploy_section",
   "fieldtype": "Section Break",
   "hide_days": 1,
   "hide_seconds": 1,
   "label": "Deploy"
  },
  {
   "fieldname": "timezone",
   "fieldtype": "Data",
   "hide_days": 1,
   "hide_seconds": 1,
   "label": "Timezone"
  },
  {
   "default": "0",
   "fieldname": "setup_wizard_complete",
   "fieldtype": "Check",
   "hide_days": 1,
   "hide_seconds": 1,
   "label": "Setup Wizard Complete",
   "read_only": 1
  },
  {
   "fieldname": "billing",
   "fieldtype": "Section Break",
   "hide_days": 1,
   "hide_seconds": 1,
   "label": "Billing"
  },
  {
   "default": "0",
   "description": "If checked, this site's usage data won't be sent to Stripe",
   "fieldname": "free",
   "fieldtype": "Check",
   "hide_days": 1,
   "hide_seconds": 1,
   "label": "Free Site"
  },
  {
   "fieldname": "host_name",
   "fieldtype": "Data",
   "label": "Host Name"
  },
  {
   "fieldname": "status_before_update",
   "fieldtype": "Data",
   "hidden": 1,
   "label": "Status Before Update"
  },
  {
   "collapsible": 1,
   "fieldname": "remote_files",
   "fieldtype": "Section Break",
   "label": "Remote Files"
  },
  {
   "fieldname": "remote_database_file",
   "fieldtype": "Link",
   "label": "Remote Database File",
   "options": "Remote File"
  },
  {
   "fieldname": "remote_private_file",
   "fieldtype": "Link",
   "label": "Remote Private File",
   "options": "Remote File"
  },
  {
   "fieldname": "remote_public_file",
   "fieldtype": "Link",
   "label": "Remote Public File",
   "options": "Remote File"
  },
  {
   "fieldname": "remote_config_file",
   "fieldtype": "Link",
   "label": "Remote Config File",
   "options": "Remote File"
  },
  {
   "fieldname": "configuration",
   "fieldtype": "Table",
   "label": "Configuration",
   "options": "Site Config"
  },
  {
   "fieldname": "_keys_removed_in_last_update",
   "fieldtype": "Data",
   "hidden": 1,
   "label": "Keys Removed in Last Config Change"
  },
  {
   "fieldname": "apps",
   "fieldtype": "Table",
   "hide_days": 1,
   "hide_seconds": 1,
   "label": "Apps",
   "options": "Site App",
   "reqd": 1
  },
  {
   "fieldname": "domain",
   "fieldtype": "Data",
   "label": "Domain",
   "set_only_once": 1
  },
  {
   "fieldname": "_site_usages",
   "fieldtype": "Data",
   "hidden": 1,
   "label": "Site Usage"
  },
  {
   "fieldname": "current_cpu_usage",
   "fieldtype": "Int",
   "hidden": 1
  },
  {
   "fieldname": "current_database_usage",
   "fieldtype": "Int",
   "hidden": 1
  },
  {
   "fieldname": "current_disk_usage",
   "fieldtype": "Int",
   "hidden": 1
  },
  {
   "fetch_from": "bench.cluster",
   "fieldname": "cluster",
   "fieldtype": "Link",
   "label": "Cluster",
   "options": "Cluster",
   "read_only": 1,
   "reqd": 1
  },
  {
   "fetch_from": "bench.group",
   "fieldname": "group",
   "fieldtype": "Link",
   "label": "Release Group",
   "options": "Release Group",
   "read_only": 1,
   "reqd": 1
  },
  {
   "fieldname": "column_break_15",
   "fieldtype": "Column Break"
  },
  {
   "fieldname": "column_break_29",
   "fieldtype": "Column Break"
  },
  {
   "fieldname": "column_break_34",
   "fieldtype": "Column Break"
  }
 ],
 "links": [],
<<<<<<< HEAD
 "modified": "2021-01-18 17:09:06.402314",
=======
 "modified": "2021-01-20 15:56:05.732012",
>>>>>>> ec438ab0
 "modified_by": "Administrator",
 "module": "Press",
 "name": "Site",
 "owner": "Administrator",
 "permissions": [
  {
   "create": 1,
   "delete": 1,
   "email": 1,
   "export": 1,
   "print": 1,
   "read": 1,
   "report": 1,
   "role": "System Manager",
   "share": 1,
   "write": 1
  },
  {
   "create": 1,
   "delete": 1,
   "email": 1,
   "export": 1,
   "print": 1,
   "read": 1,
   "report": 1,
   "role": "Press Admin",
   "share": 1,
   "write": 1
  },
  {
   "create": 1,
   "delete": 1,
   "email": 1,
   "export": 1,
   "print": 1,
   "read": 1,
   "report": 1,
   "role": "Press Member",
   "share": 1,
   "write": 1
  }
 ],
 "sort_field": "creation",
 "sort_order": "DESC",
 "track_changes": 1
}<|MERGE_RESOLUTION|>--- conflicted
+++ resolved
@@ -1,362 +1,347 @@
 {
- "actions": [],
- "allow_rename": 1,
- "creation": "2019-12-09 12:35:51.941522",
- "doctype": "DocType",
- "editable_grid": 1,
- "engine": "InnoDB",
- "field_order": [
-  "subdomain",
-  "domain",
-  "status",
-  "status_before_update",
-  "server",
-  "bench",
-  "cluster",
-  "column_break_3",
-  "admin_password",
-  "setup_wizard_complete",
-  "group",
-  "billing",
-  "team",
-  "column_break_15",
-  "free",
-  "section_break_6",
-  "apps",
-  "configuration_section",
-  "host_name",
-  "config",
-  "configuration",
-  "_keys_removed_in_last_update",
-  "_site_usages",
-  "current_cpu_usage",
-  "current_database_usage",
-  "current_disk_usage",
-  "deploy_section",
-  "timezone",
-  "column_break_29",
-  "update",
-  "remote_files",
-  "remote_config_file",
-  "remote_database_file",
-  "column_break_34",
-  "remote_private_file",
-  "remote_public_file"
- ],
- "fields": [
-  {
-   "fetch_from": "bench.server",
-   "fetch_if_empty": 1,
-   "fieldname": "server",
-   "fieldtype": "Link",
-   "hide_days": 1,
-   "hide_seconds": 1,
-   "in_list_view": 1,
-   "in_standard_filter": 1,
-   "label": "Server",
-   "options": "Server",
-   "reqd": 1,
-   "set_only_once": 1
-  },
-  {
-   "fieldname": "bench",
-   "fieldtype": "Link",
-   "hide_days": 1,
-   "hide_seconds": 1,
-   "in_list_view": 1,
-   "in_standard_filter": 1,
-   "label": "Bench",
-   "options": "Bench",
-   "reqd": 1,
-   "set_only_once": 1
-  },
-  {
-   "default": "Pending",
-   "fieldname": "status",
-   "fieldtype": "Select",
-   "hide_days": 1,
-   "hide_seconds": 1,
-   "in_list_view": 1,
-   "in_standard_filter": 1,
-   "label": "Status",
-   "options": "Pending\nInstalling\nUpdating\nActive\nInactive\nBroken\nArchived\nSuspended",
-   "read_only": 1,
-   "reqd": 1
-  },
-  {
-   "fieldname": "admin_password",
-   "fieldtype": "Password",
-   "hide_days": 1,
-   "hide_seconds": 1,
-   "label": "Administrator Password"
-  },
-  {
-   "fieldname": "column_break_3",
-   "fieldtype": "Column Break",
-   "hide_days": 1,
-   "hide_seconds": 1
-  },
-  {
-   "fieldname": "section_break_6",
-   "fieldtype": "Section Break",
-   "hide_days": 1,
-   "hide_seconds": 1
-  },
-  {
-   "default": "{}",
-   "fieldname": "config",
-   "fieldtype": "Code",
-   "hide_days": 1,
-   "hide_seconds": 1,
-   "label": "Preview",
-   "options": "JSON",
-   "read_only": 1
-  },
-  {
-   "fieldname": "configuration_section",
-   "fieldtype": "Section Break",
-   "hide_days": 1,
-   "hide_seconds": 1,
-   "label": "Configuration"
-  },
-  {
-<<<<<<< HEAD
-   "fieldname": "update",
-   "fieldtype": "Datetime",
-   "hide_days": 1,
-   "hide_seconds": 1,
-   "label": "Last Updated On",
-   "read_only": 1
-  },
-  {
-=======
->>>>>>> ec438ab0
-   "fieldname": "subdomain",
-   "fieldtype": "Data",
-   "hide_days": 1,
-   "hide_seconds": 1,
-   "label": "Subdomain",
-   "reqd": 1
-  },
-  {
-   "fieldname": "team",
-   "fieldtype": "Link",
-   "hide_days": 1,
-   "hide_seconds": 1,
-   "in_list_view": 1,
-   "in_standard_filter": 1,
-   "label": "Team",
-   "options": "Team"
-  },
-  {
-   "collapsible": 1,
-   "fieldname": "deploy_section",
-   "fieldtype": "Section Break",
-   "hide_days": 1,
-   "hide_seconds": 1,
-   "label": "Deploy"
-  },
-  {
-   "fieldname": "timezone",
-   "fieldtype": "Data",
-   "hide_days": 1,
-   "hide_seconds": 1,
-   "label": "Timezone"
-  },
-  {
-   "default": "0",
-   "fieldname": "setup_wizard_complete",
-   "fieldtype": "Check",
-   "hide_days": 1,
-   "hide_seconds": 1,
-   "label": "Setup Wizard Complete",
-   "read_only": 1
-  },
-  {
-   "fieldname": "billing",
-   "fieldtype": "Section Break",
-   "hide_days": 1,
-   "hide_seconds": 1,
-   "label": "Billing"
-  },
-  {
-   "default": "0",
-   "description": "If checked, this site's usage data won't be sent to Stripe",
-   "fieldname": "free",
-   "fieldtype": "Check",
-   "hide_days": 1,
-   "hide_seconds": 1,
-   "label": "Free Site"
-  },
-  {
-   "fieldname": "host_name",
-   "fieldtype": "Data",
-   "label": "Host Name"
-  },
-  {
-   "fieldname": "status_before_update",
-   "fieldtype": "Data",
-   "hidden": 1,
-   "label": "Status Before Update"
-  },
-  {
-   "collapsible": 1,
-   "fieldname": "remote_files",
-   "fieldtype": "Section Break",
-   "label": "Remote Files"
-  },
-  {
-   "fieldname": "remote_database_file",
-   "fieldtype": "Link",
-   "label": "Remote Database File",
-   "options": "Remote File"
-  },
-  {
-   "fieldname": "remote_private_file",
-   "fieldtype": "Link",
-   "label": "Remote Private File",
-   "options": "Remote File"
-  },
-  {
-   "fieldname": "remote_public_file",
-   "fieldtype": "Link",
-   "label": "Remote Public File",
-   "options": "Remote File"
-  },
-  {
-   "fieldname": "remote_config_file",
-   "fieldtype": "Link",
-   "label": "Remote Config File",
-   "options": "Remote File"
-  },
-  {
-   "fieldname": "configuration",
-   "fieldtype": "Table",
-   "label": "Configuration",
-   "options": "Site Config"
-  },
-  {
-   "fieldname": "_keys_removed_in_last_update",
-   "fieldtype": "Data",
-   "hidden": 1,
-   "label": "Keys Removed in Last Config Change"
-  },
-  {
-   "fieldname": "apps",
-   "fieldtype": "Table",
-   "hide_days": 1,
-   "hide_seconds": 1,
-   "label": "Apps",
-   "options": "Site App",
-   "reqd": 1
-  },
-  {
-   "fieldname": "domain",
-   "fieldtype": "Data",
-   "label": "Domain",
-   "set_only_once": 1
-  },
-  {
-   "fieldname": "_site_usages",
-   "fieldtype": "Data",
-   "hidden": 1,
-   "label": "Site Usage"
-  },
-  {
-   "fieldname": "current_cpu_usage",
-   "fieldtype": "Int",
-   "hidden": 1
-  },
-  {
-   "fieldname": "current_database_usage",
-   "fieldtype": "Int",
-   "hidden": 1
-  },
-  {
-   "fieldname": "current_disk_usage",
-   "fieldtype": "Int",
-   "hidden": 1
-  },
-  {
-   "fetch_from": "bench.cluster",
-   "fieldname": "cluster",
-   "fieldtype": "Link",
-   "label": "Cluster",
-   "options": "Cluster",
-   "read_only": 1,
-   "reqd": 1
-  },
-  {
-   "fetch_from": "bench.group",
-   "fieldname": "group",
-   "fieldtype": "Link",
-   "label": "Release Group",
-   "options": "Release Group",
-   "read_only": 1,
-   "reqd": 1
-  },
-  {
-   "fieldname": "column_break_15",
-   "fieldtype": "Column Break"
-  },
-  {
-   "fieldname": "column_break_29",
-   "fieldtype": "Column Break"
-  },
-  {
-   "fieldname": "column_break_34",
-   "fieldtype": "Column Break"
-  }
- ],
- "links": [],
-<<<<<<< HEAD
- "modified": "2021-01-18 17:09:06.402314",
-=======
- "modified": "2021-01-20 15:56:05.732012",
->>>>>>> ec438ab0
- "modified_by": "Administrator",
- "module": "Press",
- "name": "Site",
- "owner": "Administrator",
- "permissions": [
-  {
-   "create": 1,
-   "delete": 1,
-   "email": 1,
-   "export": 1,
-   "print": 1,
-   "read": 1,
-   "report": 1,
-   "role": "System Manager",
-   "share": 1,
-   "write": 1
-  },
-  {
-   "create": 1,
-   "delete": 1,
-   "email": 1,
-   "export": 1,
-   "print": 1,
-   "read": 1,
-   "report": 1,
-   "role": "Press Admin",
-   "share": 1,
-   "write": 1
-  },
-  {
-   "create": 1,
-   "delete": 1,
-   "email": 1,
-   "export": 1,
-   "print": 1,
-   "read": 1,
-   "report": 1,
-   "role": "Press Member",
-   "share": 1,
-   "write": 1
-  }
- ],
- "sort_field": "creation",
- "sort_order": "DESC",
- "track_changes": 1
+  "actions": [],
+  "allow_rename": 1,
+  "creation": "2019-12-09 12:35:51.941522",
+  "doctype": "DocType",
+  "editable_grid": 1,
+  "engine": "InnoDB",
+  "field_order": [
+    "subdomain",
+    "domain",
+    "status",
+    "status_before_update",
+    "server",
+    "bench",
+    "cluster",
+    "column_break_3",
+    "admin_password",
+    "setup_wizard_complete",
+    "group",
+    "billing",
+    "team",
+    "column_break_15",
+    "free",
+    "section_break_6",
+    "apps",
+    "configuration_section",
+    "host_name",
+    "config",
+    "configuration",
+    "_keys_removed_in_last_update",
+    "_site_usages",
+    "current_cpu_usage",
+    "current_database_usage",
+    "current_disk_usage",
+    "deploy_section",
+    "timezone",
+    "column_break_29",
+    "update",
+    "remote_files",
+    "remote_config_file",
+    "remote_database_file",
+    "column_break_34",
+    "remote_private_file",
+    "remote_public_file"
+  ],
+  "fields": [
+    {
+      "fetch_from": "bench.server",
+      "fetch_if_empty": 1,
+      "fieldname": "server",
+      "fieldtype": "Link",
+      "hide_days": 1,
+      "hide_seconds": 1,
+      "in_list_view": 1,
+      "in_standard_filter": 1,
+      "label": "Server",
+      "options": "Server",
+      "reqd": 1,
+      "set_only_once": 1
+    },
+    {
+      "fieldname": "bench",
+      "fieldtype": "Link",
+      "hide_days": 1,
+      "hide_seconds": 1,
+      "in_list_view": 1,
+      "in_standard_filter": 1,
+      "label": "Bench",
+      "options": "Bench",
+      "reqd": 1,
+      "set_only_once": 1
+    },
+    {
+      "default": "Pending",
+      "fieldname": "status",
+      "fieldtype": "Select",
+      "hide_days": 1,
+      "hide_seconds": 1,
+      "in_list_view": 1,
+      "in_standard_filter": 1,
+      "label": "Status",
+      "options": "Pending\nInstalling\nUpdating\nActive\nInactive\nBroken\nArchived\nSuspended",
+      "read_only": 1,
+      "reqd": 1
+    },
+    {
+      "fieldname": "admin_password",
+      "fieldtype": "Password",
+      "hide_days": 1,
+      "hide_seconds": 1,
+      "label": "Administrator Password"
+    },
+    {
+      "fieldname": "column_break_3",
+      "fieldtype": "Column Break",
+      "hide_days": 1,
+      "hide_seconds": 1
+    },
+    {
+      "fieldname": "section_break_6",
+      "fieldtype": "Section Break",
+      "hide_days": 1,
+      "hide_seconds": 1
+    },
+    {
+      "default": "{}",
+      "fieldname": "config",
+      "fieldtype": "Code",
+      "hide_days": 1,
+      "hide_seconds": 1,
+      "label": "Preview",
+      "options": "JSON",
+      "read_only": 1
+    },
+    {
+      "fieldname": "configuration_section",
+      "fieldtype": "Section Break",
+      "hide_days": 1,
+      "hide_seconds": 1,
+      "label": "Configuration"
+    },
+    {
+      "fieldname": "subdomain",
+      "fieldtype": "Data",
+      "hide_days": 1,
+      "hide_seconds": 1,
+      "label": "Subdomain",
+      "reqd": 1
+    },
+    {
+      "fieldname": "team",
+      "fieldtype": "Link",
+      "hide_days": 1,
+      "hide_seconds": 1,
+      "in_list_view": 1,
+      "in_standard_filter": 1,
+      "label": "Team",
+      "options": "Team"
+    },
+    {
+      "collapsible": 1,
+      "fieldname": "deploy_section",
+      "fieldtype": "Section Break",
+      "hide_days": 1,
+      "hide_seconds": 1,
+      "label": "Deploy"
+    },
+    {
+      "fieldname": "timezone",
+      "fieldtype": "Data",
+      "hide_days": 1,
+      "hide_seconds": 1,
+      "label": "Timezone"
+    },
+    {
+      "default": "0",
+      "fieldname": "setup_wizard_complete",
+      "fieldtype": "Check",
+      "hide_days": 1,
+      "hide_seconds": 1,
+      "label": "Setup Wizard Complete",
+      "read_only": 1
+    },
+    {
+      "fieldname": "billing",
+      "fieldtype": "Section Break",
+      "hide_days": 1,
+      "hide_seconds": 1,
+      "label": "Billing"
+    },
+    {
+      "default": "0",
+      "description": "If checked, this site's usage data won't be sent to Stripe",
+      "fieldname": "free",
+      "fieldtype": "Check",
+      "hide_days": 1,
+      "hide_seconds": 1,
+      "label": "Free Site"
+    },
+    {
+      "fieldname": "host_name",
+      "fieldtype": "Data",
+      "label": "Host Name"
+    },
+    {
+      "fieldname": "status_before_update",
+      "fieldtype": "Data",
+      "hidden": 1,
+      "label": "Status Before Update"
+    },
+    {
+      "collapsible": 1,
+      "fieldname": "remote_files",
+      "fieldtype": "Section Break",
+      "label": "Remote Files"
+    },
+    {
+      "fieldname": "remote_database_file",
+      "fieldtype": "Link",
+      "label": "Remote Database File",
+      "options": "Remote File"
+    },
+    {
+      "fieldname": "remote_private_file",
+      "fieldtype": "Link",
+      "label": "Remote Private File",
+      "options": "Remote File"
+    },
+    {
+      "fieldname": "remote_public_file",
+      "fieldtype": "Link",
+      "label": "Remote Public File",
+      "options": "Remote File"
+    },
+    {
+      "fieldname": "remote_config_file",
+      "fieldtype": "Link",
+      "label": "Remote Config File",
+      "options": "Remote File"
+    },
+    {
+      "fieldname": "configuration",
+      "fieldtype": "Table",
+      "label": "Configuration",
+      "options": "Site Config"
+    },
+    {
+      "fieldname": "_keys_removed_in_last_update",
+      "fieldtype": "Data",
+      "hidden": 1,
+      "label": "Keys Removed in Last Config Change"
+    },
+    {
+      "fieldname": "apps",
+      "fieldtype": "Table",
+      "hide_days": 1,
+      "hide_seconds": 1,
+      "label": "Apps",
+      "options": "Site App",
+      "reqd": 1
+    },
+    {
+      "fieldname": "domain",
+      "fieldtype": "Data",
+      "label": "Domain",
+      "set_only_once": 1
+    },
+    {
+      "fieldname": "_site_usages",
+      "fieldtype": "Data",
+      "hidden": 1,
+      "label": "Site Usage"
+    },
+    {
+      "fieldname": "current_cpu_usage",
+      "fieldtype": "Int",
+      "hidden": 1
+    },
+    {
+      "fieldname": "current_database_usage",
+      "fieldtype": "Int",
+      "hidden": 1
+    },
+    {
+      "fieldname": "current_disk_usage",
+      "fieldtype": "Int",
+      "hidden": 1
+    },
+    {
+      "fetch_from": "bench.cluster",
+      "fieldname": "cluster",
+      "fieldtype": "Link",
+      "label": "Cluster",
+      "options": "Cluster",
+      "read_only": 1,
+      "reqd": 1
+    },
+    {
+      "fetch_from": "bench.group",
+      "fieldname": "group",
+      "fieldtype": "Link",
+      "label": "Release Group",
+      "options": "Release Group",
+      "read_only": 1,
+      "reqd": 1
+    },
+    {
+      "fieldname": "column_break_15",
+      "fieldtype": "Column Break"
+    },
+    {
+      "fieldname": "column_break_29",
+      "fieldtype": "Column Break"
+    },
+    {
+      "fieldname": "column_break_34",
+      "fieldtype": "Column Break"
+    }
+  ],
+  "links": [],
+  "modified": "2021-01-20 15:56:05.732012",
+  "modified_by": "Administrator",
+  "module": "Press",
+  "name": "Site",
+  "owner": "Administrator",
+  "permissions": [
+    {
+      "create": 1,
+      "delete": 1,
+      "email": 1,
+      "export": 1,
+      "print": 1,
+      "read": 1,
+      "report": 1,
+      "role": "System Manager",
+      "share": 1,
+      "write": 1
+    },
+    {
+      "create": 1,
+      "delete": 1,
+      "email": 1,
+      "export": 1,
+      "print": 1,
+      "read": 1,
+      "report": 1,
+      "role": "Press Admin",
+      "share": 1,
+      "write": 1
+    },
+    {
+      "create": 1,
+      "delete": 1,
+      "email": 1,
+      "export": 1,
+      "print": 1,
+      "read": 1,
+      "report": 1,
+      "role": "Press Member",
+      "share": 1,
+      "write": 1
+    }
+  ],
+  "sort_field": "creation",
+  "sort_order": "DESC",
+  "track_changes": 1
 }