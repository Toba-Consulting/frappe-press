// Copyright (c) 2019, Frappe and contributors
// For license information, please see license.txt

frappe.ui.form.on('Site', {
	onload: function (frm) {
		frm.set_query('bench', function () {
			return {
				filters: {
					server: frm.doc.server,
					status: 'Active',
				},
			};
		});
		frm.set_query('host_name', () => {
			return {
				filters: {
					site: frm.doc.name,
					status: 'Active'
				},
			};
		});
	},
	refresh: async function (frm) {
		// frm.dashboard.set_headline_alert(
		// 	`<div class="container-fluid">
		// 		<div class="row">
		// 			<div class="col-sm-4">CPU Usage: ${frm.doc.current_cpu_usage}%</div>
		// 			<div class="col-sm-4">Database Usage: ${frm.doc.current_database_usage}%</div>
		// 			<div class="col-sm-4">Disk Usage: ${frm.doc.current_disk_usage}%</div>
		// 		</div>
		// 	</div>`
		// );
        let site = frm.get_doc();
        let account = await frappe.call({
            method: 'press.api.account.get'
        }).then(resp => resp.message);

        frm.add_custom_button(__('Visit Site'), () => {
            window.open(`https://${frm.doc.name}`);
        });
        frm.add_custom_button(__('Goto Dashboard'), () => {
            window.location.href = `/dashboard/sites/${frm.docname}/overview`;
        });
        if (site.status === 'Active') {
            frm.add_custom_button(__('Login as Adminstrator'), () => {
                if(account) {
                    let account = account_res.message;
                    if (site.team === account.team.name) {
                        login_as_admin(site.name);
                    } else {
                        new frappe.ui.Dialog({
                            title: 'Login as Adminstrator',
                            fields: [
                                {
                                    label: 'Please enter reason for this login.',
                                    fieldname: 'reason',
                                    fieldtype: 'Small Text'
                                }
                            ],
                            primary_action_label: 'Login',
                            primary_action(values) {
                                if (values) {
                                    let reason = values.reason;
                                    console.log(reason);
                                    login_as_admin(site.name, reason);
                                } else {
                                    frappe.throw(__('Reason field should not be empty'))
                                }
                                this.hide();
                            }
                        }).show();                    
                    }
                } else {
                    frappe.throw(__("could'nt retrieve account. Check Error Log for more information"));
                }
            });
        }
        frm.add_custom_button(__('Visit Site'), () => {
            window.location.href = `https://${frm.doc.name}`;
        });

		[
			[__('Backup'), 'backup'],
		].forEach(([label, method]) => {
			frm.add_custom_button(
				label,
				() => { frm.call(method).then((r) => frm.refresh()) },
				__('Actions')
			);
		});
		[
			[__('Archive'), 'archive'],
			[__('Cleanup after Archive'), 'cleanup_after_archive'],
			[__('Migrate'), 'migrate'],
			[__('Reinstall'), 'reinstall'],
			[__('Restore'), 'restore_site'],
			[__('Restore Tables'), 'restore_tables'],
			[__('Clear Cache'), 'clear_cache'],
			[__('Update'), 'schedule_update'],
			[__('Deactivate'), 'deactivate'],
			[__('Activate'), 'activate'],
		].forEach(([label, method]) => {
			frm.add_custom_button(
				label,
				() => {
					frappe.confirm(
						`Are you sure you want to ${label.toLowerCase()} this site?`,
						() => frm.call(method).then((r) => frm.refresh())
					);
				},
				__('Actions')
			);
		});
		[
			[__('Suspend'), 'suspend'],
			[__('Unsuspend'), 'unsuspend'],
		].forEach(([label, method]) => {
			frm.add_custom_button(
				label,
				() => {
					frappe.prompt(
						{ fieldtype: 'Data', label: 'Reason', fieldname: 'reason', reqd: 1 },
						({ reason }) => {
							frm.call(method, { reason }).then((r) => frm.refresh());
						},
						__('Provide Reason')
					);
				},
				__('Actions')
			);
		});
		frm.toggle_enable(['host_name'], frm.doc.status === 'Active');
<<<<<<< HEAD
    }
});
=======

        await Promise.all([
            frappe.require('assets/press/js/utils.js'),
            frappe.require('assets/press/js/ListComponent.js'),
            frappe.require('assets/press/js/SectionHead.js'),
            frappe.require('assets/press/js/ActionBlock.js'),
            frappe.require('assets/press/js/DetailedListComponent.js'),
            frappe.require('assets/press/js/ChartComponent.js'),
            frappe.require('assets/press/js/AwaitedComponent.js')    
        ])
        
        let update_info_fetch = frappe.call({
            method: 'press.api.site.check_for_updates',
            args: { name: frm.docname }
        });
        let overview_fetch = frappe.call({
            method: 'press.api.site.overview',
            args: {name: frm.docname}
        });
        let available_apps_fetch =  frappe.call({
            method: 'press.api.site.available_apps',
            args: { name: frm.docname }
        })
        let backups_fetch = frappe.call({
            method: 'press.api.site.backups',
            args: {name: frm.docname}
        });
        let jobs_fetch = frappe.call({
            method: 'press.api.site.jobs',
            args: {name: frm.docname}
        });
        let logs_fetch = frappe.call({
            method: 'press.api.site.logs',
            args: {name: frm.docname}
        });
        let activities_fetch =  frappe.call({
            method: 'press.api.site.activities',
            args: {name: frm.docname}
        })

        let daily_usage_fetch = Promise.resolve('empty');
        let analytics_fetch = Promise.resolve('empty');

        let analytics_res = {message: ''};
        if (frm.doc.status === 'Active' && 
        (location.hostname === 'frappecloud.com' || 
        location.hostname === 'staging.frappe.cloud')) { // TODO: this is just a hack, need to find a better way
                daily_usage_fetch = frappe.call({
                    method: 'press.api.analytics.daily_usage',
                    args: {
                        name: frm.docname,
                        timezone: moment.tz.guess()
                    }                
                });
                analytics_fetch = await frappe.call({
                    method: 'press.api.analytics.get',
                    args: {
                        name: frm.docname,
                        timezone: moment.tz.guess()
                    },
                });
        }

        // // render
        
        // // tab: Overview 
        clear_block(frm, 'site_activation_block');
        if(site.status === 'Active' && !site.setup_wizard_complete) {
            new ActionBlock(frm.get_field('site_activation_block').$wrapper, {
                title: 'Site Activation',
                description: 'Please login and complete the setup wizard on your site. Analytics will be collected only after setup is complete',
                button: {
                    title: 'Login',
                    onclick: async () => {
                        frappe.call({
                            method: 'press.api.site.login',
                            args: { name: frm.docname }
                        }).then((sid) => {
                            if(sid) {
                                // TODO: this is not working need to fix it
                				window.open(`https://${site.name}/desk?sid=${sid}`, '_blank');
                            }
                        })
                    },
                    tag: 'primary'
                }
            })
        } else {
            frm.get_field('site_activation_block').$wrapper.remove();
        }
        
        clear_block(frm, 'update_alert_block');
        new AwaitedComponent(frm.get_field('update_alert_block').$wrapper, {
            promise: update_info_fetch,
            onload: (update_info_res) => {
                let update_info = update_info_res.message;
                if(update_info.update_available && ['Active', 'Inactive', 'Suspended'].includes(site.status)) {
                    new ActionBlock(frm.get_field('update_alert_block').$wrapper, {
                        title: 'Update Available',
                        description: 'A new update is available for your site. Would you like to update your site now?',
                        button: {
                            title: 'Show updates',
                            onclick: async () => {
                                frappe.call({
                                    method: 'press.api.site.update',
                                    args: {
                                        name: frm.docname,
                                        skip_failing_patches: false // this should be handled properly
                                    }
                                }).then(() => {
                                    frappe.msgprint(__('Site update scheduled successfully!'))
                                })
                            },
                            tag: 'primary'
                        }
                    })
                } else {
                    frm.get_field('update_alert_block').$wrapper.remove();
                    frm.refresh_field('update_alert_block');
                }
            }
        });

        clear_block(frm, 'daily_usage_block');
        new AwaitedComponent(frm.get_field('daily_usage_block').$wrapper, {
            promise: daily_usage_fetch,
            onload: (daily_usage_res) => {
                let chart_data;
                if(daily_usage_res != 'empty') {
                    let daily_usage_data = daily_usage_res.message
                    let data = daily_usage_data.data;
                    let plan_limit = daily_usage_data.plan_limit;
                    let values = data.map(d => d.value / 1000000);
                    chart_data = {
                        labels: format_chart_date(data),
                        datasets: [{ values }],
                        // show daily limit marker if usage crosses 50%
                        yMarkers: values.some(value => value > plan_limit / 2)
                            ? [{ label: 'Daily CPU Time Limit', value: plan_limit }]
                            : null
                    }
                }
                new ChartComponent(frm.get_field('daily_usage_block').$wrapper, {
                    title: 'Daily Usage',
                    data: chart_data,
                    type: 'line',
                    button: {
                        title: 'All analytics',
                        onclick: () => {
                            frm.scroll_to_field('usage_counter_block');
                        }
                    },
                    colors: ['blue']
                });
            },
            onfail: (error) => {
                console.log(error);
            }
        })

        // sec: Recent Activity
        clear_block(frm, 'recent_activity_block');
        new AwaitedComponent(frm.get_field('recent_activity_block').$wrapper, {
            promise: overview_fetch,
            onload: (overview_res) => {
                let recent_activities = remap(overview_res.message.recent_activity, (d) => {
                    return {
                        title: d.action + ' by ' + d.owner,
                        message: format_date_time(d.creation, 1, 1)
                    };
                });
                new SectionHead(frm.get_field('recent_activity_block').$wrapper, {
                    title: 'Recent Activity',
                    button: {
                        title: 'All activity',
                        onclick: () => {
                            frm.scroll_to_field('activity_block');
                        }
                    }
                })
                new ListComponent(frm.get_field('recent_activity_block').$wrapper, {
                    data: recent_activities, 
                    template: title_with_message_and_tag_template
                });
            }
        });

        // sec: Site Info
        clear_block(frm, 'site_info_block');
        frm.set_value('created_on', format_date_time(frm.doc['creation'], 1));
        frm.set_value('last_deployed', format_date_time(frm.doc['creation'], 1));        // TODO: get the actual value
        new ActionBlock(frm.get_field('site_info_block').$wrapper, {
            title: 'Deactivate Site',
            description: "The site will go inactive and won't be publicly accessible",
            button: {
                title: 'Deactivate Site',
                onclick: () => {
                    frappe.confirm(
                        `Are you sure you want to deactivate this site?`,
                        () => frm.call('deactivate').then((r) => frm.refresh())
                    );
                }
            }
        });
        new ActionBlock(frm.get_field('site_info_block').$wrapper, {
            title: 'Drop Site',
            description: "Once you drop site your site, there is no going back",
            button: {
                title: 'Drop Site',
                onclick: () => {
                    frappe.confirm(
                        `Are you sure you want to drop this site?`,
                        () => frm.call('archive').then((r) => frm.refresh())
                    );
                },
                tag: 'danger'
            }
        });

        // sec: Apps
        clear_block(frm, 'site_apps_block');
        new AwaitedComponent(frm.get_field('site_apps_block').$wrapper, {
            promise: Promise.all([
                overview_fetch,
                available_apps_fetch
            ]),
            onload: ([overview_res, available_apps]) => {
                let installed_apps = remap(overview_res.message.installed_apps, (d) => {
                    return {
                        title: d.title,
                        message: d.repository + '/' + d.repository + ':' + d.branch,
                        tag: d.hash.substring(0,7),
                        tag_type: 'indicator-pill blue'
                    };
                });
                new SectionHead(frm.get_field('site_apps_block').$wrapper, {
                    title: 'Apps', 
                    description: 'Apps installed on your site',
                    button: {
                        title: 'Add App', 
                        onclick:  async () => {
                            let apps = [];
                            for(let app of available_apps) {
                                apps.push(app.app);
                            }
                            if(apps.length > 0) {
                                new frappe.ui.form.MultiSelectDialog({
                                    doctype: "App",
                                    target: frm,
                                    setters: {
        
                                    },
                                    add_filters_group: 0,
                                    get_query() {
                                        return {
                                            filters: { name: ['in', apps] }
                                        }
                                    },
                                    async action(selections) {
                                        for(let selection of selections) {
                                            frappe.call({
                                                method: 'press.api.site.install_app',
                                                args: {
                                                    name: frm.docname,
                                                    app: selection
                                                }
                                            }).then(() => {
                                                window.location.reload();
                                            })
                                        }
                                    }
                                });
                            } else {
                                frappe.msgprint(__("No apps available to install"));
                            }
                        }
                    }
                });
                new ListComponent(frm.get_field('site_apps_block').$wrapper, {
                    data: installed_apps, 
                    template: title_with_message_and_tag_template
                });
            }
        })

        // sec: Domains
        clear_block(frm, 'site_domain_block');
        new AwaitedComponent(frm.get_field('site_domain_block').$wrapper, {
            promise: overview_fetch,
            onload: (overview_res) => {
                let domains = remap(overview_res.message.domains, (d) => {
                    return {
                        message: d.domain,
                        tag: d.primary ? "primary" : "",
                        tag_type: d.primary ? 'indicator-pill green': ""
                    };
                });
                new SectionHead(frm.get_field('site_domain_block').$wrapper, {
                    title: 'Domains', 
                    description: 'Domains pointing to your site',
                    button: {
                        title: 'Add Domain', 
                        onclick: async () => {
                            let d = new frappe.ui.Dialog({
                                title: 'Add Domain',
                                fields: [
                                    {
                                        label: 'Domain Name ( eg: www.example.com )',
                                        fieldname: 'domain',
                                        fieldtype: 'Data'
                                    }
                                ],
                                primary_action_label: 'Varify DNS',
                                primary_action(values) {
                                    d.hide();
                                    if(values['domain']) {
                                        let domain = values['domain']
                                        frm.call('add_domain', { domain }).then((r) => frm.refresh());
                                    } else {
                                        frappe.throw(__('Domain cannot be empty'));
                                    }
                                }
                            });
                            d.show();
                        }
                    }
                });
                new ListComponent(frm.get_field('site_domain_block').$wrapper, {
                    data: domains, 
                    template: title_with_message_and_tag_template
                });        
            }
        })

        // tab Anlytics
        clear_block(frm, 'usage_counter_block');
        new AwaitedComponent(frm.get_field('usage_counter_block').$wrapper, {
            promise: analytics_fetch,
            onload: (analytics_res) => {
                let chart_data;
                if(analytics_res != 'empty') {
                    let usage_counter_data = analytics_res.message.usage_counter;
                    let values = usage_counter_data.map(d => d.value / 1000000);
                    chart_data = {
                        labels: format_chart_date(data),
                        datasets: [{ values }],
                        // show daily limit marker if usage crosses 50%
                        yMarkers: values.some(value => value > plan_limit / 2)
                            ? [{ label: 'Daily CPU Time Limit', value: plan_limit }]
                            : null
                    }
                }
                new ChartComponent(frm.get_field('usage_counter_block').$wrapper, {
                    title: 'Usage Counter',
                    data: chart_data,
                    type: 'line',
                    colors: ['purple'],
                    button: {
                        title: 'View detailed logs',
                        onclick: () => {
                            frm.scroll_to_field('logs_block');
                        }
                    }
                });
            },
            onfail: (error) => {
                console.log(error);
            }
        });

        clear_block(frm, 'uptime_block');
        new AwaitedComponent(frm.get_field('uptime_block').$wrapper, {
            promise: analytics_fetch,
            onload: (analytics_res) => {
                let chart_data;
                if(analytics_res != 'empty') {
                    let uptime_data = analytics_res.message.uptime;
                    chart_data = {
                        labels: format_chart_date(uptime_data),
                        datasets: [{ values: uptime_data.map(d => d.value) }]
                    }
                }
                new ChartComponent(frm.get_field('uptime_block').$wrapper, {
                    title: 'Uptime',
                    data: chart_data,
                    type: 'mixed-bars'
                });
            },
            onfail: (error) => {
                console.log(error)
            }         
        })

        clear_block(frm, 'requests_block');
        new AwaitedComponent(frm.get_field('requests_block').$wrapper, {
            promise: analytics_fetch,
            onload: (analytics_res) => {
                let chart_data;
                if(analytics_res != 'empty') {
                    let request_count_data = analytics_res.message.request_count;
                    chart_data = {
                        labels: format_chart_date(request_count_data),
                        datasets: [{ values: request_count_data.map(d => d.value) }]
                    }
                }
                new ChartComponent(frm.get_field('requests_block').$wrapper, {
                    title: 'Requests',
                    data: chart_data,
                    type: 'line',
                    colors: ['green']
                });
            },
            onfail: (error) => {
                console.log(error)
            }         
        })

        clear_block(frm, 'cpu_usage_block');
        new AwaitedComponent(frm.get_field('cpu_usage_block').$wrapper, {
            promise: analytics_fetch,
            onload: (analytics_res) => {
                let chart_data;
                if(analytics_res != 'empty') {
                    let request_cpu_time_data = analytics_res.message.request_cpu_time;
                    chart_data = {
                        labels: format_chart_date(request_cpu_time_data),
                        datasets: [{ values: request_cpu_time_data.map(d => d.value / 1000000) }]
                    }
                }
                new ChartComponent(frm.get_field('cpu_usage_block').$wrapper, {
                    title: 'CPU Usage',
                    data: chart_data,
                    type: 'line',
                    colors: ['yellow']
                });
            },
            onfail: (error) => {
                console.log(error)
            }         
        })

        clear_block(frm, 'background_jobs_block');
        new AwaitedComponent(frm.get_field('background_jobs_block').$wrapper, {
            promise: analytics_fetch,
            onload: (analytics_res) => {
                let chart_data;
                if(analytics_res != 'empty') {
                    let job_count_data = analytics_res.message.job_count;
                    chart_data = {
                        labels: format_chart_date(job_count_data),
                        datasets: [{ values: job_count_data.map(d => d.value) }]
                    }
                }
                new ChartComponent(frm.get_field('background_jobs_block').$wrapper, {
                    title: 'Background Jobs',
                    data: chart_data,
                    type: 'line',
                    colors: ['red']
                });        
            },
            onfail: (error) => {
                console.log(error)
            }         
        })
        
        clear_block(frm, 'background_jobs_cpu_usage_block');
        new AwaitedComponent(frm.get_field('background_jobs_block').$wrapper, {
            promise: analytics_fetch,
            onload: (analytics_res) => {
                let chart_data;
                if(analytics_res != 'empty') {
                    let job_cpu_time_data = analytics_res.message.job_cpu_time;
                    chart_data = {
                        labels: format_chart_date(job_cpu_time_data),
                        datasets: [{ values: job_cpu_time_data.map(d => d.value / 1000000) }]
                    }
                }
                new ChartComponent(frm.get_field('background_jobs_cpu_usage_block').$wrapper, {
                    title: 'Background Jobs CPU Usage',
                    data: chart_data,
                    type: 'line',
                    colors: ['blue']
                });
            },
            onfail: (error) => {
                console.log(error)
            }         
        })

        // tab: Backup & Restore

        // sec: Backup
        clear_block(frm, 'site_backups_block');
        new AwaitedComponent(frm.get_field('site_backups_block').$wrapper, {
            promise: backups_fetch,
            onload: (backups_res) => {
                let backups = remap(backups_res.message, (d) => {
                    return {
                        message: format_date_time(d.creation, 1, 1)
                    }
                });
                new SectionHead(frm.get_field('site_backups_block').$wrapper, {
                    title: 'Backup',
                    button: {
                        title: 'Schedule a Backup',
                        onclick: () => {
                            frm.call('backup').then((r) => frm.refresh());
                        }
                    }
                });
                new ListComponent(frm.get_field('site_backups_block').$wrapper, {
                    data: backups,
                    template: title_with_message_and_tag_template
                });
            }
        })

        // sec: Restore, Migrate and Reset
        clear_block(frm, 'restore_migrate_and_reset_block');
        new SectionHead(frm.get_field('restore_migrate_and_reset_block').$wrapper, {
            title: 'Restore Migrate & Reset'
        });
        new ActionBlock(frm.get_field('restore_migrate_and_reset_block').$wrapper, {
            title: 'Restore',
            description: "Restore your database using a previous backup",
            button: {
                title: 'Restore Database',
                onclick: () => {
					frappe.confirm(
						`Are you sure you want to restore this site?`,
						() => frm.call('restore_site').then((r) => frm.refresh())
					);
                }
            }
        });
        new ActionBlock(frm.get_field('restore_migrate_and_reset_block').$wrapper, {
            title: 'Migrate',
            description: "Run bench migrate command on your database",
            button: {
                title: 'Migrate Database',
                onclick: () => {
					frappe.confirm(
						`Are you sure you want to migrate this site?`,
						() => frm.call('migrate').then((r) => frm.refresh())
					);
                }
            }
        });
        new ActionBlock(frm.get_field('restore_migrate_and_reset_block').$wrapper, {
            title: 'Reset',
            description: "Reset your database to a clean state",
            button: {
                title: 'Reset Database',
                onclick: () => {
					frappe.confirm(
						`Are you sure you want to reset this site?`,
						() => frm.call('reinstall').then((r) => frm.refresh())
					);
                },
                tag: 'danger'
            }
        });
        new ActionBlock(frm.get_field('restore_migrate_and_reset_block').$wrapper, {
            title: 'Clear Cache',
            description: "Clear your site's cache",
            button: {
                title: 'Clear Cache',
                onclick: () => {
					frappe.confirm(
						`Are you sure you want to clear the cache of this site?`,
						() => frm.call('clear_cache').then((r) => frm.refresh())
					);
                }
            }
        });

        // tab: Jobs

        // sec: Jobs

        clear_block(frm, 'jobs_block');
        new AwaitedComponent(frm.get_field('jobs_block').$wrapper, {
            promise: jobs_fetch,
            onload: (jobs_res) => {
                let jobs = remap(jobs_res.message, (d) => {
                    let tag_color = '';
                    if(d.status === 'Pending') tag_color = 'yellow';
                    if(d.status === 'Failure') tag_color = 'red';
                    if(d.status === 'Undelivered') tag_color = 'gray';
                    return {
                        title: d.job_type,
                        message: format_date_time(d.creation, 1, 1),
                        tag: d.status === 'Success' ? '' : d.status,
                        tag_type: `${ d.status === 'Success' ? '' : ('indicator-pill ' + tag_color)}`,        
                        name: d.name,
                        type: d.job_type,
                        duration: d.duration,
                        start: d.start,
                        output: d.output
                    }
                });
                new DetailedListComponent(frm.get_field('jobs_block').$wrapper, {
                    title: 'Jobs',
                    description: 'History of jobs that ran on your site',
                    data: jobs,
                    template: title_with_message_and_tag_template,
                    onclick: async (index, wrapper) => {
                        new AwaitedComponent(wrapper, {
                            promise: frappe.db.get_list('Agent Job Step', {
                                filters: {'agent_job': ['in', jobs[index].name]},
                                fields: ['step_name', 'duration', 'output', 'status'],
                                order_by: 'creation'
                            }),
                            onload: (job_steps) => {
                                job_steps = remap(job_steps, (d) => {
                                    return {
                                        title: d.step_name,
                                        message: d.output || 'No output'
                                    }
                                })
                                new SectionHead(wrapper, {
                                    title: jobs[index].type,
                                    description: 'Created on ' + format_date_time(jobs[index].start, 1, 1) + ' executed in ' + jobs[index].duration
                                });
                                new ListComponent(wrapper, {
                                    data: job_steps,
                                    template: title_with_text_area_template
                                });
                            },
                        })
                    }
                });
            }
        })

        // tab: Logs

        clear_block(frm, 'logs_block');
        new AwaitedComponent(frm.get_field('logs_block').$wrapper, {
            promise: logs_fetch,
            onload: (logs_res) => {
                let logs = remap(logs_res.message, (d) => {
                    return {
                        title: d.name,
                        message: format_date_time(d.created, 1, 1),
                        line: d.line
                    }
                });
                new DetailedListComponent(frm.get_field('logs_block').$wrapper, {
                    title: 'Logs',
                    description: 'Available Logs for your site',
                    data: logs,
                    template: title_with_message_and_tag_template,
                    onclick: async (index, wrapper) => {
                        new AwaitedComponent(wrapper, {
                            promise: frappe.call({
                                method: 'press.api.site.log',
                                args: {
                                    name: frm.docname,
                                    log: logs[index].title
                                }
                            }),
                            onload: (log) => {
                                new SectionHead(wrapper, {
                                    title: logs[index].title
                                });
                                
                                var log_lines = log.message[logs[index].title].split('\n');
                                log_lines = remap(log_lines, (d) => {
                                    return {
                                        message: d
                                    }
                                });
                                new ListComponent(wrapper, {
                                    data: log_lines,
                                    template: title_with_text_area_template
                                });
                            }
                        })
                    }
                });
            }
        })

        // tab: Activity

        // sec: Activity
        clear_block(frm, 'activity_block');
        new AwaitedComponent(frm.get_field('activity_block').$wrapper, {
            promise: activities_fetch,
            onload: (activities_res) => {
                let activities = remap(activities_res.message, (d) => {
                    return {
                        title: d.action + ' by ' + d.owner,
                        message: format_date_time(d.creation, 1, 1)
                    }
                });
                new SectionHead(frm.get_field('activity_block').$wrapper, {
                    title: 'Activity',
                    description: 'Log of activities performed on your site'
                })
        
                new ListComponent(frm.get_field('activity_block').$wrapper, {
                    data: activities,
                    template: title_with_message_and_tag_template
                })
            }
        })
        
        // tab: Settings
	},
});


function login_as_admin(site_name, reason=null) {
    frappe.call({
        method: 'press.api.site.login',
        args: {
            name: site_name,
            reason: reason
        }
    }).then((sid) => {
        if (sid) {
            window.open(`https://${site_name}/desk?sid=${sid}`, '_blank');
        }
    }, (error) => {
        console.log(error);
        frappe.throw(__(`An error occurred!!`));
    })
}
>>>>>>> 2cde073a
<|MERGE_RESOLUTION|>--- conflicted
+++ resolved
@@ -130,723 +130,8 @@
 			);
 		});
 		frm.toggle_enable(['host_name'], frm.doc.status === 'Active');
-<<<<<<< HEAD
     }
 });
-=======
-
-        await Promise.all([
-            frappe.require('assets/press/js/utils.js'),
-            frappe.require('assets/press/js/ListComponent.js'),
-            frappe.require('assets/press/js/SectionHead.js'),
-            frappe.require('assets/press/js/ActionBlock.js'),
-            frappe.require('assets/press/js/DetailedListComponent.js'),
-            frappe.require('assets/press/js/ChartComponent.js'),
-            frappe.require('assets/press/js/AwaitedComponent.js')    
-        ])
-        
-        let update_info_fetch = frappe.call({
-            method: 'press.api.site.check_for_updates',
-            args: { name: frm.docname }
-        });
-        let overview_fetch = frappe.call({
-            method: 'press.api.site.overview',
-            args: {name: frm.docname}
-        });
-        let available_apps_fetch =  frappe.call({
-            method: 'press.api.site.available_apps',
-            args: { name: frm.docname }
-        })
-        let backups_fetch = frappe.call({
-            method: 'press.api.site.backups',
-            args: {name: frm.docname}
-        });
-        let jobs_fetch = frappe.call({
-            method: 'press.api.site.jobs',
-            args: {name: frm.docname}
-        });
-        let logs_fetch = frappe.call({
-            method: 'press.api.site.logs',
-            args: {name: frm.docname}
-        });
-        let activities_fetch =  frappe.call({
-            method: 'press.api.site.activities',
-            args: {name: frm.docname}
-        })
-
-        let daily_usage_fetch = Promise.resolve('empty');
-        let analytics_fetch = Promise.resolve('empty');
-
-        let analytics_res = {message: ''};
-        if (frm.doc.status === 'Active' && 
-        (location.hostname === 'frappecloud.com' || 
-        location.hostname === 'staging.frappe.cloud')) { // TODO: this is just a hack, need to find a better way
-                daily_usage_fetch = frappe.call({
-                    method: 'press.api.analytics.daily_usage',
-                    args: {
-                        name: frm.docname,
-                        timezone: moment.tz.guess()
-                    }                
-                });
-                analytics_fetch = await frappe.call({
-                    method: 'press.api.analytics.get',
-                    args: {
-                        name: frm.docname,
-                        timezone: moment.tz.guess()
-                    },
-                });
-        }
-
-        // // render
-        
-        // // tab: Overview 
-        clear_block(frm, 'site_activation_block');
-        if(site.status === 'Active' && !site.setup_wizard_complete) {
-            new ActionBlock(frm.get_field('site_activation_block').$wrapper, {
-                title: 'Site Activation',
-                description: 'Please login and complete the setup wizard on your site. Analytics will be collected only after setup is complete',
-                button: {
-                    title: 'Login',
-                    onclick: async () => {
-                        frappe.call({
-                            method: 'press.api.site.login',
-                            args: { name: frm.docname }
-                        }).then((sid) => {
-                            if(sid) {
-                                // TODO: this is not working need to fix it
-                				window.open(`https://${site.name}/desk?sid=${sid}`, '_blank');
-                            }
-                        })
-                    },
-                    tag: 'primary'
-                }
-            })
-        } else {
-            frm.get_field('site_activation_block').$wrapper.remove();
-        }
-        
-        clear_block(frm, 'update_alert_block');
-        new AwaitedComponent(frm.get_field('update_alert_block').$wrapper, {
-            promise: update_info_fetch,
-            onload: (update_info_res) => {
-                let update_info = update_info_res.message;
-                if(update_info.update_available && ['Active', 'Inactive', 'Suspended'].includes(site.status)) {
-                    new ActionBlock(frm.get_field('update_alert_block').$wrapper, {
-                        title: 'Update Available',
-                        description: 'A new update is available for your site. Would you like to update your site now?',
-                        button: {
-                            title: 'Show updates',
-                            onclick: async () => {
-                                frappe.call({
-                                    method: 'press.api.site.update',
-                                    args: {
-                                        name: frm.docname,
-                                        skip_failing_patches: false // this should be handled properly
-                                    }
-                                }).then(() => {
-                                    frappe.msgprint(__('Site update scheduled successfully!'))
-                                })
-                            },
-                            tag: 'primary'
-                        }
-                    })
-                } else {
-                    frm.get_field('update_alert_block').$wrapper.remove();
-                    frm.refresh_field('update_alert_block');
-                }
-            }
-        });
-
-        clear_block(frm, 'daily_usage_block');
-        new AwaitedComponent(frm.get_field('daily_usage_block').$wrapper, {
-            promise: daily_usage_fetch,
-            onload: (daily_usage_res) => {
-                let chart_data;
-                if(daily_usage_res != 'empty') {
-                    let daily_usage_data = daily_usage_res.message
-                    let data = daily_usage_data.data;
-                    let plan_limit = daily_usage_data.plan_limit;
-                    let values = data.map(d => d.value / 1000000);
-                    chart_data = {
-                        labels: format_chart_date(data),
-                        datasets: [{ values }],
-                        // show daily limit marker if usage crosses 50%
-                        yMarkers: values.some(value => value > plan_limit / 2)
-                            ? [{ label: 'Daily CPU Time Limit', value: plan_limit }]
-                            : null
-                    }
-                }
-                new ChartComponent(frm.get_field('daily_usage_block').$wrapper, {
-                    title: 'Daily Usage',
-                    data: chart_data,
-                    type: 'line',
-                    button: {
-                        title: 'All analytics',
-                        onclick: () => {
-                            frm.scroll_to_field('usage_counter_block');
-                        }
-                    },
-                    colors: ['blue']
-                });
-            },
-            onfail: (error) => {
-                console.log(error);
-            }
-        })
-
-        // sec: Recent Activity
-        clear_block(frm, 'recent_activity_block');
-        new AwaitedComponent(frm.get_field('recent_activity_block').$wrapper, {
-            promise: overview_fetch,
-            onload: (overview_res) => {
-                let recent_activities = remap(overview_res.message.recent_activity, (d) => {
-                    return {
-                        title: d.action + ' by ' + d.owner,
-                        message: format_date_time(d.creation, 1, 1)
-                    };
-                });
-                new SectionHead(frm.get_field('recent_activity_block').$wrapper, {
-                    title: 'Recent Activity',
-                    button: {
-                        title: 'All activity',
-                        onclick: () => {
-                            frm.scroll_to_field('activity_block');
-                        }
-                    }
-                })
-                new ListComponent(frm.get_field('recent_activity_block').$wrapper, {
-                    data: recent_activities, 
-                    template: title_with_message_and_tag_template
-                });
-            }
-        });
-
-        // sec: Site Info
-        clear_block(frm, 'site_info_block');
-        frm.set_value('created_on', format_date_time(frm.doc['creation'], 1));
-        frm.set_value('last_deployed', format_date_time(frm.doc['creation'], 1));        // TODO: get the actual value
-        new ActionBlock(frm.get_field('site_info_block').$wrapper, {
-            title: 'Deactivate Site',
-            description: "The site will go inactive and won't be publicly accessible",
-            button: {
-                title: 'Deactivate Site',
-                onclick: () => {
-                    frappe.confirm(
-                        `Are you sure you want to deactivate this site?`,
-                        () => frm.call('deactivate').then((r) => frm.refresh())
-                    );
-                }
-            }
-        });
-        new ActionBlock(frm.get_field('site_info_block').$wrapper, {
-            title: 'Drop Site',
-            description: "Once you drop site your site, there is no going back",
-            button: {
-                title: 'Drop Site',
-                onclick: () => {
-                    frappe.confirm(
-                        `Are you sure you want to drop this site?`,
-                        () => frm.call('archive').then((r) => frm.refresh())
-                    );
-                },
-                tag: 'danger'
-            }
-        });
-
-        // sec: Apps
-        clear_block(frm, 'site_apps_block');
-        new AwaitedComponent(frm.get_field('site_apps_block').$wrapper, {
-            promise: Promise.all([
-                overview_fetch,
-                available_apps_fetch
-            ]),
-            onload: ([overview_res, available_apps]) => {
-                let installed_apps = remap(overview_res.message.installed_apps, (d) => {
-                    return {
-                        title: d.title,
-                        message: d.repository + '/' + d.repository + ':' + d.branch,
-                        tag: d.hash.substring(0,7),
-                        tag_type: 'indicator-pill blue'
-                    };
-                });
-                new SectionHead(frm.get_field('site_apps_block').$wrapper, {
-                    title: 'Apps', 
-                    description: 'Apps installed on your site',
-                    button: {
-                        title: 'Add App', 
-                        onclick:  async () => {
-                            let apps = [];
-                            for(let app of available_apps) {
-                                apps.push(app.app);
-                            }
-                            if(apps.length > 0) {
-                                new frappe.ui.form.MultiSelectDialog({
-                                    doctype: "App",
-                                    target: frm,
-                                    setters: {
-        
-                                    },
-                                    add_filters_group: 0,
-                                    get_query() {
-                                        return {
-                                            filters: { name: ['in', apps] }
-                                        }
-                                    },
-                                    async action(selections) {
-                                        for(let selection of selections) {
-                                            frappe.call({
-                                                method: 'press.api.site.install_app',
-                                                args: {
-                                                    name: frm.docname,
-                                                    app: selection
-                                                }
-                                            }).then(() => {
-                                                window.location.reload();
-                                            })
-                                        }
-                                    }
-                                });
-                            } else {
-                                frappe.msgprint(__("No apps available to install"));
-                            }
-                        }
-                    }
-                });
-                new ListComponent(frm.get_field('site_apps_block').$wrapper, {
-                    data: installed_apps, 
-                    template: title_with_message_and_tag_template
-                });
-            }
-        })
-
-        // sec: Domains
-        clear_block(frm, 'site_domain_block');
-        new AwaitedComponent(frm.get_field('site_domain_block').$wrapper, {
-            promise: overview_fetch,
-            onload: (overview_res) => {
-                let domains = remap(overview_res.message.domains, (d) => {
-                    return {
-                        message: d.domain,
-                        tag: d.primary ? "primary" : "",
-                        tag_type: d.primary ? 'indicator-pill green': ""
-                    };
-                });
-                new SectionHead(frm.get_field('site_domain_block').$wrapper, {
-                    title: 'Domains', 
-                    description: 'Domains pointing to your site',
-                    button: {
-                        title: 'Add Domain', 
-                        onclick: async () => {
-                            let d = new frappe.ui.Dialog({
-                                title: 'Add Domain',
-                                fields: [
-                                    {
-                                        label: 'Domain Name ( eg: www.example.com )',
-                                        fieldname: 'domain',
-                                        fieldtype: 'Data'
-                                    }
-                                ],
-                                primary_action_label: 'Varify DNS',
-                                primary_action(values) {
-                                    d.hide();
-                                    if(values['domain']) {
-                                        let domain = values['domain']
-                                        frm.call('add_domain', { domain }).then((r) => frm.refresh());
-                                    } else {
-                                        frappe.throw(__('Domain cannot be empty'));
-                                    }
-                                }
-                            });
-                            d.show();
-                        }
-                    }
-                });
-                new ListComponent(frm.get_field('site_domain_block').$wrapper, {
-                    data: domains, 
-                    template: title_with_message_and_tag_template
-                });        
-            }
-        })
-
-        // tab Anlytics
-        clear_block(frm, 'usage_counter_block');
-        new AwaitedComponent(frm.get_field('usage_counter_block').$wrapper, {
-            promise: analytics_fetch,
-            onload: (analytics_res) => {
-                let chart_data;
-                if(analytics_res != 'empty') {
-                    let usage_counter_data = analytics_res.message.usage_counter;
-                    let values = usage_counter_data.map(d => d.value / 1000000);
-                    chart_data = {
-                        labels: format_chart_date(data),
-                        datasets: [{ values }],
-                        // show daily limit marker if usage crosses 50%
-                        yMarkers: values.some(value => value > plan_limit / 2)
-                            ? [{ label: 'Daily CPU Time Limit', value: plan_limit }]
-                            : null
-                    }
-                }
-                new ChartComponent(frm.get_field('usage_counter_block').$wrapper, {
-                    title: 'Usage Counter',
-                    data: chart_data,
-                    type: 'line',
-                    colors: ['purple'],
-                    button: {
-                        title: 'View detailed logs',
-                        onclick: () => {
-                            frm.scroll_to_field('logs_block');
-                        }
-                    }
-                });
-            },
-            onfail: (error) => {
-                console.log(error);
-            }
-        });
-
-        clear_block(frm, 'uptime_block');
-        new AwaitedComponent(frm.get_field('uptime_block').$wrapper, {
-            promise: analytics_fetch,
-            onload: (analytics_res) => {
-                let chart_data;
-                if(analytics_res != 'empty') {
-                    let uptime_data = analytics_res.message.uptime;
-                    chart_data = {
-                        labels: format_chart_date(uptime_data),
-                        datasets: [{ values: uptime_data.map(d => d.value) }]
-                    }
-                }
-                new ChartComponent(frm.get_field('uptime_block').$wrapper, {
-                    title: 'Uptime',
-                    data: chart_data,
-                    type: 'mixed-bars'
-                });
-            },
-            onfail: (error) => {
-                console.log(error)
-            }         
-        })
-
-        clear_block(frm, 'requests_block');
-        new AwaitedComponent(frm.get_field('requests_block').$wrapper, {
-            promise: analytics_fetch,
-            onload: (analytics_res) => {
-                let chart_data;
-                if(analytics_res != 'empty') {
-                    let request_count_data = analytics_res.message.request_count;
-                    chart_data = {
-                        labels: format_chart_date(request_count_data),
-                        datasets: [{ values: request_count_data.map(d => d.value) }]
-                    }
-                }
-                new ChartComponent(frm.get_field('requests_block').$wrapper, {
-                    title: 'Requests',
-                    data: chart_data,
-                    type: 'line',
-                    colors: ['green']
-                });
-            },
-            onfail: (error) => {
-                console.log(error)
-            }         
-        })
-
-        clear_block(frm, 'cpu_usage_block');
-        new AwaitedComponent(frm.get_field('cpu_usage_block').$wrapper, {
-            promise: analytics_fetch,
-            onload: (analytics_res) => {
-                let chart_data;
-                if(analytics_res != 'empty') {
-                    let request_cpu_time_data = analytics_res.message.request_cpu_time;
-                    chart_data = {
-                        labels: format_chart_date(request_cpu_time_data),
-                        datasets: [{ values: request_cpu_time_data.map(d => d.value / 1000000) }]
-                    }
-                }
-                new ChartComponent(frm.get_field('cpu_usage_block').$wrapper, {
-                    title: 'CPU Usage',
-                    data: chart_data,
-                    type: 'line',
-                    colors: ['yellow']
-                });
-            },
-            onfail: (error) => {
-                console.log(error)
-            }         
-        })
-
-        clear_block(frm, 'background_jobs_block');
-        new AwaitedComponent(frm.get_field('background_jobs_block').$wrapper, {
-            promise: analytics_fetch,
-            onload: (analytics_res) => {
-                let chart_data;
-                if(analytics_res != 'empty') {
-                    let job_count_data = analytics_res.message.job_count;
-                    chart_data = {
-                        labels: format_chart_date(job_count_data),
-                        datasets: [{ values: job_count_data.map(d => d.value) }]
-                    }
-                }
-                new ChartComponent(frm.get_field('background_jobs_block').$wrapper, {
-                    title: 'Background Jobs',
-                    data: chart_data,
-                    type: 'line',
-                    colors: ['red']
-                });        
-            },
-            onfail: (error) => {
-                console.log(error)
-            }         
-        })
-        
-        clear_block(frm, 'background_jobs_cpu_usage_block');
-        new AwaitedComponent(frm.get_field('background_jobs_block').$wrapper, {
-            promise: analytics_fetch,
-            onload: (analytics_res) => {
-                let chart_data;
-                if(analytics_res != 'empty') {
-                    let job_cpu_time_data = analytics_res.message.job_cpu_time;
-                    chart_data = {
-                        labels: format_chart_date(job_cpu_time_data),
-                        datasets: [{ values: job_cpu_time_data.map(d => d.value / 1000000) }]
-                    }
-                }
-                new ChartComponent(frm.get_field('background_jobs_cpu_usage_block').$wrapper, {
-                    title: 'Background Jobs CPU Usage',
-                    data: chart_data,
-                    type: 'line',
-                    colors: ['blue']
-                });
-            },
-            onfail: (error) => {
-                console.log(error)
-            }         
-        })
-
-        // tab: Backup & Restore
-
-        // sec: Backup
-        clear_block(frm, 'site_backups_block');
-        new AwaitedComponent(frm.get_field('site_backups_block').$wrapper, {
-            promise: backups_fetch,
-            onload: (backups_res) => {
-                let backups = remap(backups_res.message, (d) => {
-                    return {
-                        message: format_date_time(d.creation, 1, 1)
-                    }
-                });
-                new SectionHead(frm.get_field('site_backups_block').$wrapper, {
-                    title: 'Backup',
-                    button: {
-                        title: 'Schedule a Backup',
-                        onclick: () => {
-                            frm.call('backup').then((r) => frm.refresh());
-                        }
-                    }
-                });
-                new ListComponent(frm.get_field('site_backups_block').$wrapper, {
-                    data: backups,
-                    template: title_with_message_and_tag_template
-                });
-            }
-        })
-
-        // sec: Restore, Migrate and Reset
-        clear_block(frm, 'restore_migrate_and_reset_block');
-        new SectionHead(frm.get_field('restore_migrate_and_reset_block').$wrapper, {
-            title: 'Restore Migrate & Reset'
-        });
-        new ActionBlock(frm.get_field('restore_migrate_and_reset_block').$wrapper, {
-            title: 'Restore',
-            description: "Restore your database using a previous backup",
-            button: {
-                title: 'Restore Database',
-                onclick: () => {
-					frappe.confirm(
-						`Are you sure you want to restore this site?`,
-						() => frm.call('restore_site').then((r) => frm.refresh())
-					);
-                }
-            }
-        });
-        new ActionBlock(frm.get_field('restore_migrate_and_reset_block').$wrapper, {
-            title: 'Migrate',
-            description: "Run bench migrate command on your database",
-            button: {
-                title: 'Migrate Database',
-                onclick: () => {
-					frappe.confirm(
-						`Are you sure you want to migrate this site?`,
-						() => frm.call('migrate').then((r) => frm.refresh())
-					);
-                }
-            }
-        });
-        new ActionBlock(frm.get_field('restore_migrate_and_reset_block').$wrapper, {
-            title: 'Reset',
-            description: "Reset your database to a clean state",
-            button: {
-                title: 'Reset Database',
-                onclick: () => {
-					frappe.confirm(
-						`Are you sure you want to reset this site?`,
-						() => frm.call('reinstall').then((r) => frm.refresh())
-					);
-                },
-                tag: 'danger'
-            }
-        });
-        new ActionBlock(frm.get_field('restore_migrate_and_reset_block').$wrapper, {
-            title: 'Clear Cache',
-            description: "Clear your site's cache",
-            button: {
-                title: 'Clear Cache',
-                onclick: () => {
-					frappe.confirm(
-						`Are you sure you want to clear the cache of this site?`,
-						() => frm.call('clear_cache').then((r) => frm.refresh())
-					);
-                }
-            }
-        });
-
-        // tab: Jobs
-
-        // sec: Jobs
-
-        clear_block(frm, 'jobs_block');
-        new AwaitedComponent(frm.get_field('jobs_block').$wrapper, {
-            promise: jobs_fetch,
-            onload: (jobs_res) => {
-                let jobs = remap(jobs_res.message, (d) => {
-                    let tag_color = '';
-                    if(d.status === 'Pending') tag_color = 'yellow';
-                    if(d.status === 'Failure') tag_color = 'red';
-                    if(d.status === 'Undelivered') tag_color = 'gray';
-                    return {
-                        title: d.job_type,
-                        message: format_date_time(d.creation, 1, 1),
-                        tag: d.status === 'Success' ? '' : d.status,
-                        tag_type: `${ d.status === 'Success' ? '' : ('indicator-pill ' + tag_color)}`,        
-                        name: d.name,
-                        type: d.job_type,
-                        duration: d.duration,
-                        start: d.start,
-                        output: d.output
-                    }
-                });
-                new DetailedListComponent(frm.get_field('jobs_block').$wrapper, {
-                    title: 'Jobs',
-                    description: 'History of jobs that ran on your site',
-                    data: jobs,
-                    template: title_with_message_and_tag_template,
-                    onclick: async (index, wrapper) => {
-                        new AwaitedComponent(wrapper, {
-                            promise: frappe.db.get_list('Agent Job Step', {
-                                filters: {'agent_job': ['in', jobs[index].name]},
-                                fields: ['step_name', 'duration', 'output', 'status'],
-                                order_by: 'creation'
-                            }),
-                            onload: (job_steps) => {
-                                job_steps = remap(job_steps, (d) => {
-                                    return {
-                                        title: d.step_name,
-                                        message: d.output || 'No output'
-                                    }
-                                })
-                                new SectionHead(wrapper, {
-                                    title: jobs[index].type,
-                                    description: 'Created on ' + format_date_time(jobs[index].start, 1, 1) + ' executed in ' + jobs[index].duration
-                                });
-                                new ListComponent(wrapper, {
-                                    data: job_steps,
-                                    template: title_with_text_area_template
-                                });
-                            },
-                        })
-                    }
-                });
-            }
-        })
-
-        // tab: Logs
-
-        clear_block(frm, 'logs_block');
-        new AwaitedComponent(frm.get_field('logs_block').$wrapper, {
-            promise: logs_fetch,
-            onload: (logs_res) => {
-                let logs = remap(logs_res.message, (d) => {
-                    return {
-                        title: d.name,
-                        message: format_date_time(d.created, 1, 1),
-                        line: d.line
-                    }
-                });
-                new DetailedListComponent(frm.get_field('logs_block').$wrapper, {
-                    title: 'Logs',
-                    description: 'Available Logs for your site',
-                    data: logs,
-                    template: title_with_message_and_tag_template,
-                    onclick: async (index, wrapper) => {
-                        new AwaitedComponent(wrapper, {
-                            promise: frappe.call({
-                                method: 'press.api.site.log',
-                                args: {
-                                    name: frm.docname,
-                                    log: logs[index].title
-                                }
-                            }),
-                            onload: (log) => {
-                                new SectionHead(wrapper, {
-                                    title: logs[index].title
-                                });
-                                
-                                var log_lines = log.message[logs[index].title].split('\n');
-                                log_lines = remap(log_lines, (d) => {
-                                    return {
-                                        message: d
-                                    }
-                                });
-                                new ListComponent(wrapper, {
-                                    data: log_lines,
-                                    template: title_with_text_area_template
-                                });
-                            }
-                        })
-                    }
-                });
-            }
-        })
-
-        // tab: Activity
-
-        // sec: Activity
-        clear_block(frm, 'activity_block');
-        new AwaitedComponent(frm.get_field('activity_block').$wrapper, {
-            promise: activities_fetch,
-            onload: (activities_res) => {
-                let activities = remap(activities_res.message, (d) => {
-                    return {
-                        title: d.action + ' by ' + d.owner,
-                        message: format_date_time(d.creation, 1, 1)
-                    }
-                });
-                new SectionHead(frm.get_field('activity_block').$wrapper, {
-                    title: 'Activity',
-                    description: 'Log of activities performed on your site'
-                })
-        
-                new ListComponent(frm.get_field('activity_block').$wrapper, {
-                    data: activities,
-                    template: title_with_message_and_tag_template
-                })
-            }
-        })
-        
-        // tab: Settings
-	},
-});
-
 
 function login_as_admin(site_name, reason=null) {
     frappe.call({
@@ -863,5 +148,4 @@
         console.log(error);
         frappe.throw(__(`An error occurred!!`));
     })
-}
->>>>>>> 2cde073a
+}