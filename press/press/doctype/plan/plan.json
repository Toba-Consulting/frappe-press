--- conflicted
+++ resolved
@@ -77,7 +77,6 @@
    "label": "Trial Period (Days)"
   },
   {
-<<<<<<< HEAD
    "fieldname": "document_type",
    "fieldtype": "Link",
    "label": "Document Type",
@@ -89,7 +88,8 @@
    "fieldtype": "Select",
    "label": "Interval",
    "options": "Daily\nMonthly"
-=======
+  },
+  {
    "fieldname": "features_section",
    "fieldtype": "Section Break",
    "label": "Features"
@@ -128,16 +128,11 @@
   {
    "fieldname": "column_break_12",
    "fieldtype": "Column Break"
->>>>>>> 35137edb
   }
  ],
  "index_web_pages_for_search": 1,
  "links": [],
-<<<<<<< HEAD
  "modified": "2020-11-10 11:03:52.336592",
-=======
- "modified": "2020-11-02 16:36:12.092585",
->>>>>>> 35137edb
  "modified_by": "Administrator",
  "module": "Press",
  "name": "Plan",
