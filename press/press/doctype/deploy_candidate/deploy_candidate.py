# -*- coding: utf-8 -*-
# Copyright (c) 2021, Frappe and contributors
# For license information, please see license.txt

import os
import re
import shlex
import shutil
import subprocess
<<<<<<< HEAD
=======
import json

from typing import List
>>>>>>> 367ed70b
from subprocess import Popen
from typing import List

import docker
import dockerfile
import frappe
from frappe.core.utils import find
from frappe.model.document import Document
from frappe.model.naming import make_autoname
from frappe.utils import now_datetime as now
from press.overrides import get_permission_query_conditions_for_doctype
from press.press.doctype.app_release.app_release import (
	AppReleasePair,
	get_changed_files_between_hashes,
)
from press.press.doctype.press_notification.press_notification import (
	create_new_notification,
)
from press.press.doctype.release_group.release_group import ReleaseGroup
from press.press.doctype.server.server import Server
from press.utils import get_current_team, log_error


class DeployCandidate(Document):
	whitelisted_fields = [
		"name",
		"status",
		"creation",
		"deployed",
		"build_steps",
		"build_start",
		"build_end",
		"build_duration",
		"apps",
	]

	def get_doc(self, doc):
		doc.jobs = []
		deploys = frappe.get_all("Deploy", {"candidate": self.name}, limit=1)
		if deploys:
			deploy = frappe.get_doc("Deploy", deploys[0].name)
			for bench in deploy.benches:
				if not bench.bench:
					continue
				job = frappe.get_all(
					"Agent Job",
					["name", "status", "end", "duration", "bench"],
					{"bench": bench.bench, "job_type": "New Bench"},
					limit=1,
				) or [{}]
				doc.jobs.append(job[0])

	def autoname(self):
		group = self.group[6:]
		series = f"deploy-{group}-.######"
		self.name = make_autoname(series)

	def after_insert(self):
		return

	def on_trash(self):
		frappe.db.delete(
			"Press Notification",
			{"document_type": self.doctype, "document_name": self.name},
		)

	def get_unpublished_marketplace_releases(self) -> List[str]:
		rg: ReleaseGroup = frappe.get_doc("Release Group", self.group)
		marketplace_app_sources = rg.get_marketplace_app_sources()

		if not marketplace_app_sources:
			return []

		# Marketplace App Releases in this deploy candidate
		dc_app_releases = frappe.get_all(
			"Deploy Candidate App",
			filters={"parent": self.name, "source": ("in", marketplace_app_sources)},
			pluck="release",
		)

		# Unapproved app releases for marketplace apps
		unpublished_releases = frappe.get_all(
			"App Release",
			filters={"name": ("in", dc_app_releases), "status": ("!=", "Approved")},
			pluck="name",
		)

		return unpublished_releases

	def pre_build(self, method, **kwargs):
		self.status = "Pending"
		if not kwargs.get("no_cache"):
			self._update_app_releases()
		self.add_build_steps()
		self.save()
		user, session_data, team, = (
			frappe.session.user,
			frappe.session.data,
			get_current_team(True),
		)
		frappe.set_user(frappe.get_value("Team", team.name, "user"))
		# self._build()
		frappe.enqueue_doc(
			self.doctype, self.name, method, timeout=2400, enqueue_after_commit=True, **kwargs
		)
		frappe.set_user(user)
		frappe.session.data = session_data
		frappe.db.commit()

	@frappe.whitelist()
	def build(self):
		self.pre_build(method="_build")

	@frappe.whitelist()
	def build_without_cache(self):
		self.pre_build(method="_build", no_cache=True)

	@frappe.whitelist()
	def deploy_to_staging(self):
		"""Deploy a bench on staging server and also create a staging site."""
		self.build_and_deploy(staging=True)

	@frappe.whitelist()
	def promote_to_production(self):
		if not self.staged:
			frappe.throw("Cannot promote unstaged candidate to production")
		self._deploy()

	@frappe.whitelist()
	def deploy_to_production(self):
		if frappe.db.get_single_value("Press Settings", "suspend_builds"):
			if self.status != "Scheduled":
				# Schedule build to be run ASAP.
				self.status = "Scheduled"
				self.scheduled_time = frappe.utils.now_datetime()
				self.save()
				frappe.db.commit()
			return
		self.build_and_deploy()

	def build_and_deploy(self, staging: bool = False):
		self.pre_build(method="_build_and_deploy", staging=staging)

	def _build_and_deploy(self, staging: bool):
		self._build()
		self._deploy(staging)

	def _deploy(self, staging=False):
		try:
			self.create_deploy(staging)
		except Exception:
			log_error("Deploy Creation Error", candidate=self.name)

	def _build(self, no_cache=False):
		self.status = "Running"
		self.build_start = now()
		self.is_single_container = True
		self.is_ssh_enabled = True
		self.save()
		frappe.db.commit()

		try:
			self._prepare_build_directory()
			self._prepare_build_context()
			self._run_docker_build(no_cache)
			self._push_docker_image()
		except Exception:
			log_error("Deploy Candidate Build Exception", name=self.name)
			self.status = "Failure"
			bench_update = frappe.get_all(
				"Bench Update", {"status": "Running", "candidate": self.name}, pluck="name"
			)
			if bench_update:
				frappe.db.set_value("Bench Update", bench_update[0], "status", "Failure")
			frappe.db.commit()
			raise
		else:
			self.status = "Success"
			bench_update = frappe.get_all(
				"Bench Update", {"status": "Running", "candidate": self.name}, pluck="name"
			)
			if bench_update:
				frappe.db.set_value("Bench Update", bench_update[0], "status", "Build Successful")

		finally:
			self.build_end = now()
			self.build_duration = self.build_end - self.build_start
			self.save()
			frappe.db.commit()

	def add_build_steps(self):
		if self.build_steps:
			return

		self.steps_additional_packages = []
		self._mounts = []

<<<<<<< HEAD
		# stage_slug, step_slug, stage, step
		preparation_steps = (
			[
				("pre", "essentials", "Setup Prerequisites", "Install Essential Packages"),
				("pre", "redis", "Setup Prerequisites", "Install Redis"),
				("pre", "python", "Setup Prerequisites", "Install Python"),
				("pre", "wkhtmltopdf", "Setup Prerequisites", "Install wkhtmltopdf"),
				("pre", "fonts", "Setup Prerequisites", "Install Fonts"),
			]
			+ (
				[("pre", "apt-packages", "Setup Prerequisites", "Install Additional APT Packages")]
				if self.apt_packages
				else []
=======
		self._prepare_packages()
		self._prepare_mounts()

		preparation_steps = [
			("pre", "essentials", "Setup Prerequisites", "Install Essential Packages"),
			("pre", "redis", "Setup Prerequisites", "Install Redis"),
			("pre", "python", "Setup Prerequisites", "Install Python"),
			("pre", "wkhtmltopdf", "Setup Prerequisites", "Install wkhtmltopdf"),
			("pre", "fonts", "Setup Prerequisites", "Install Fonts"),
		]

		if self.steps_additional_packages:
			preparation_steps.extend(self.steps_additional_packages)

		if frappe.get_value("Team", self.team, "is_code_server_user"):
			preparation_steps.extend(
				[
					("pre", "code-server", "Setup Prerequisites", "Install Code Server"),
				]
>>>>>>> 367ed70b
			)

		preparation_steps.extend(
			[
				("pre", "node", "Setup Prerequisites", "Install Node.js"),
				("pre", "yarn", "Setup Prerequisites", "Install Yarn"),
				("pre", "pip", "Setup Prerequisites", "Install pip"),
				("bench", "bench", "Setup Bench", "Install Bench"),
				("bench", "env", "Setup Bench", "Setup Virtual Environment"),
			]
		)

<<<<<<< HEAD
		clone_steps = []
		app_install_steps = []
		pull_update_steps = []

=======
		mount_step = []

		if self._mounts:
			mount_step.extend(
				[
					("mounts", "create", "Setup Mounts", "Prepare Mounts"),
				]
			)

		clone_steps, app_install_steps = [], []
>>>>>>> 367ed70b
		for app in self.apps:
			clone_steps.append(("clone", app.app, "Clone Repositories", app.title))
			app_install_steps.append(("apps", app.app, "Install Apps", app.title))

<<<<<<< HEAD
			if app.pullable_release:
				pull_update_steps.append(("pull", app.app, "Pull Updates", app.title))

		steps = clone_steps + preparation_steps + app_install_steps + pull_update_steps
=======
		steps = clone_steps + preparation_steps + app_install_steps + mount_step
>>>>>>> 367ed70b

		for stage_slug, step_slug, stage, step in steps:
			self.append(
				"build_steps",
				{
					"status": "Pending",
					"stage_slug": stage_slug,
					"step_slug": step_slug,
					"stage": stage,
					"step": step,
				},
			)
		self.append(
			"build_steps",
			{
				"status": "Pending",
				"stage_slug": "upload",
				"step_slug": "upload",
				"stage": "Upload",
				"step": "Docker Image",
			},
		)
		self.save()

	def _prepare_packages(self):
		packages = []
		_variables = {d.dependency: d.version for d in self.dependencies}

		for p in self.packages:
			_package_manager = p.package_manager.split("/")[-1]

			if _package_manager in ["apt", "pip"]:

				self.steps_additional_packages.append(
					[
						"pre",
						p.package,
						"Setup Prerequisites",
						f"Install package {p.package}",
					]
				)
				packages.append(
					{
						"package_manager": p.package_manager,
						"package": p.package,
						"prerequisites": frappe.render_template(p.package_prerequisites, _variables),
						"after_install": p.after_install,
					}
				)

		self.apt_packages = json.dumps(packages)

	def _prepare_mounts(self):
		self._mounts = frappe.get_all(
			"Release Group Mount",
			{"parent": self.group},
			["source", "destination", "is_absolute_path"],
			order_by="idx",
		)

		self.mounts = json.dumps(self._mounts)

	def _prepare_build_directory(self):
		build_directory = frappe.get_value("Press Settings", None, "build_directory")
		if not os.path.exists(build_directory):
			os.mkdir(build_directory)

		group_directory = os.path.join(build_directory, self.group)
		if not os.path.exists(group_directory):
			os.mkdir(group_directory)

		self.build_directory = os.path.join(build_directory, self.group, self.name)
		if os.path.exists(self.build_directory):
			shutil.rmtree(self.build_directory)

		os.mkdir(self.build_directory)

	@frappe.whitelist()
	def cleanup_build_directory(self):
		if self.build_directory:
			if os.path.exists(self.build_directory):
				shutil.rmtree(self.build_directory)
			self.build_directory = None
			self.save()

	def _update_app_releases(self) -> None:
		should_update = frappe.get_value(
			"Release Group", self.group, "is_delta_build_enabled"
		)
		if not should_update:
			return

		try:
			update = self.get_pull_update_dict()
		except Exception as e:
			log_error(title="Failed to get Pull Update Dict", data=e)
			return

		for app in self.apps:
			if app.app not in update:
				continue

			release_pair = update[app.app]

			# Previously deployed release used for get-app
			app.hash = release_pair["old"]["hash"]
			app.release = release_pair["old"]["name"]

			# New release to be pulled after get-app
			app.pullable_hash = release_pair["new"]["hash"]
			app.pullable_release = release_pair["new"]["name"]

	def _prepare_build_context(self):
		# Create apps directory
		apps_directory = os.path.join(self.build_directory, "apps")
		os.mkdir(apps_directory)

		for app in self.apps:
			source, cloned = frappe.db.get_value(
				"App Release", app.release, ["clone_directory", "cloned"]
			)
			step = find(
				self.build_steps, lambda x: x.stage_slug == "clone" and x.step_slug == app.app
			)
			step.command = f"git clone {app.app}"

			if cloned:
				step.cached = True
				step.status = "Success"
			else:
				step.status = "Running"
				start_time = now()

				self.save(ignore_version=True)
				frappe.db.commit()

				release = frappe.get_doc("App Release", app.release, for_update=True)
				release._clone()
				source = release.clone_directory

				end_time = now()
				step.duration = frappe.utils.rounded((end_time - start_time).total_seconds(), 1)
				step.output = release.output
				step.status = "Success"

			target = os.path.join(self.build_directory, "apps", app.app)
			shutil.copytree(source, target, symlinks=True)
			app.app_name = self._get_app_name(app.app)

			"""
			Pullable updates don't need cloning as they get cloned when
			the app is checked for possible pullable updates in:

			self.get_pull_update_dict
				└─ app_release.get_changed_files_between_hashes
			"""
			if app.pullable_release:
				update_source = frappe.get_value(
					"App Release", app.pullable_release, "clone_directory"
				)
				update_target = os.path.join(self.build_directory, "app_updates", app.app)
				shutil.copytree(update_source, update_target, symlinks=True)

			self.save(ignore_version=True)
			frappe.db.commit()

		self._load_packages()
		self._load_mounts()
		self._generate_dockerfile()
		self._copy_config_files()
		self._generate_redis_cache_config()
		self._generate_supervisor_config()
		self._generate_apps_txt()
		self.generate_ssh_keys()

	def _load_packages(self):
		try:
			self.additional_packages = json.loads(self.apt_packages)
		except Exception:
			# backward compatibility
			self.additional_packages = [
				{"package": p.package} for p in self.packages if p.package_manager == "apt"
			]

	def _load_mounts(self):
		if self.mounts:
			self.container_mounts = json.loads(self.mounts)

	def _generate_dockerfile(self):
		dockerfile = os.path.join(self.build_directory, "Dockerfile")
		with open(dockerfile, "w") as f:
			dockerfile_template = "press/docker/Dockerfile"

			for d in self.dependencies:
				if d.dependency == "BENCH_VERSION" and d.version == "5.2.1":
					dockerfile_template = "press/docker/Dockerfile_Bench_5_2_1"

			content = frappe.render_template(dockerfile_template, {"doc": self}, is_path=True)
			f.write(content)

	def _copy_config_files(self):
		for target in ["common_site_config.json", "supervisord.conf"]:
			shutil.copy(
				os.path.join(frappe.get_app_path("press", "docker"), target), self.build_directory
			)

		for target in ["config", "redis"]:
			shutil.copytree(
				os.path.join(frappe.get_app_path("press", "docker"), target),
				os.path.join(self.build_directory, target),
				symlinks=True,
			)

	def _generate_redis_cache_config(self):
		redis_cache_conf = os.path.join(self.build_directory, "config", "redis-cache.conf")
		with open(redis_cache_conf, "w") as f:
			redis_cache_conf_template = "press/docker/config/redis-cache.conf"
			content = frappe.render_template(
				redis_cache_conf_template, {"doc": self}, is_path=True
			)
			f.write(content)

	def _generate_supervisor_config(self):
		supervisor_conf = os.path.join(self.build_directory, "config", "supervisor.conf")
		with open(supervisor_conf, "w") as f:
			supervisor_conf_template = "press/docker/config/supervisor.conf"
			content = frappe.render_template(
				supervisor_conf_template, {"doc": self}, is_path=True
			)
			f.write(content)

	def _generate_apps_txt(self):
		apps_txt = os.path.join(self.build_directory, "apps.txt")
		with open(apps_txt, "w") as f:
			content = "\n".join([app.app_name for app in self.apps])
			f.write(content)

	def _get_app_name(self, app):
		"""Retrieves `name` attribute of app - equivalent to distribution name
		of python package. Fetches from pyproject.toml, setup.cfg or setup.py
		whichever defines it in that order.
		"""
		app_name = None
		apps_path = os.path.join(self.build_directory, "apps")

		pyproject_path = os.path.join(apps_path, app, "pyproject.toml")
		config_py_path = os.path.join(apps_path, app, "setup.cfg")
		setup_py_path = os.path.join(apps_path, app, "setup.py")

		if os.path.exists(pyproject_path):
			try:
				from tomli import load
			except ImportError:
				from tomllib import load

			with open(pyproject_path, "rb") as f:
				app_name = load(f).get("project", {}).get("name")

		if not app_name and os.path.exists(config_py_path):
			from setuptools.config import read_configuration

			config = read_configuration(config_py_path)
			app_name = config.get("metadata", {}).get("name")

		if not app_name:
			# retrieve app name from setup.py as fallback
			with open(setup_py_path, "rb") as f:
				app_name = re.search(r'name\s*=\s*[\'"](.*)[\'"]', f.read().decode("utf-8"))[1]

		if app_name and app != app_name:
			return app_name

		return app

	command = "docker build"

	def _run_docker_build(self, no_cache=False):
		import platform

		settings = frappe.db.get_value(
			"Press Settings",
			None,
			[
				"domain",
				"docker_registry_url",
				"docker_registry_namespace",
				"docker_remote_builder",
			],
			as_dict=True,
		)

		# check if it's running on apple silicon mac
		if (
			platform.machine() == "arm64"
			and platform.system() == "Darwin"
			and platform.processor() == "arm"
		):
			self.command = f"{self.command}x build --platform linux/amd64"

		environment = os.environ.copy()
		environment.update(
			{"DOCKER_BUILDKIT": "1", "BUILDKIT_PROGRESS": "plain", "PROGRESS_NO_TRUNC": "1"}
		)

		if settings.docker_remote_builder:
			# Connect to Remote Docker Host if configured
			environment.update({"DOCKER_HOST": f"ssh://root@{settings.docker_remote_builder}"})

		if settings.docker_registry_namespace:
			namespace = f"{settings.docker_registry_namespace}/{settings.domain}"
		else:
			namespace = f"{settings.domain}"

		self.docker_image_repository = (
			f"{settings.docker_registry_url}/{namespace}/{self.group}"
		)

		self.docker_image_tag = self.name
		self.docker_image = f"{self.docker_image_repository}:{self.docker_image_tag}"

		if no_cache:
			self.command += " --no-cache"

		self.command += f" -t {self.docker_image}"
		self.command += " ."

		result = self.run(
			self.command,
			environment,
		)
		self._parse_docker_build_result(result)

	def _parse_docker_build_result(self, result):
		lines = []
		last_update = now()
		steps = frappe._dict()
		for line in result:
			line = ansi_escape(line)
			lines.append(line)

			# Strip appended newline
			line = line.strip()

			# Skip blank lines
			if not line:
				continue

			unusual_line = False
			try:
				# Remove step index from line
				step_index, line = line.split(maxsplit=1)
				try:
					step_index = int(step_index[1:])
				except ValueError:
					line = step_index + " " + line
					step_index = sorted(steps)[-1]
					unusual_line = True

				# Parse first line and add step to steps dict
				if step_index not in steps and line.startswith("[stage-"):
					name = line.split("]", maxsplit=1)[1].strip()
					match = re.search("`#stage-(.*)`", name)
					if name.startswith("RUN") and match:
						flags = dockerfile.parse_string(name)[0].flags
						if flags:
							name = name.replace(flags[0], "")
						name = name.replace(match.group(0), "").strip().replace("   ", " \\\n  ")[4:]
						stage_slug, step_slug = match.group(1).split("-", maxsplit=1)
						step = find(
							self.build_steps,
							lambda x: x.stage_slug == stage_slug and x.step_slug == step_slug,
						)

						step.step_index = step_index
						step.command = name
						step.status = "Running"
						step.output = ""

						if stage_slug == "apps":
							step.command = f"bench get-app {step_slug}"
						steps[step_index] = step

				elif step_index in steps:
					# Parse rest of the lines
					step = find(self.build_steps, lambda x: x.step_index == step_index)
					# step = steps[step_index]
					if line.startswith("sha256:"):
						step.hash = line[7:]
					elif line.startswith("DONE"):
						step.status = "Success"
						step.duration = float(line.split()[1][:-1])
					elif line == "CACHED":
						step.status = "Success"
						step.cached = True
					elif line.startswith("ERROR"):
						step.status = "Failure"
						step.output += line[7:] + "\n"

					else:
						if unusual_line:
							# This line doesn't contain any docker step info
							output = line
						else:
							# Preserve additional whitespaces while splitting
							time, _, output = line.partition(" ")
						step.output += output + "\n"
				elif line.startswith("writing image"):
					self.docker_image_id = line.split()[2].split(":")[1]

				# Publish Progress
				if (now() - last_update).total_seconds() > 1:
					self.build_output = "".join(lines)
					self.save(ignore_version=True)
					frappe.db.commit()

					last_update = now()
			except Exception:
				import traceback

				print("Error in parsing line:", line)
				traceback.print_exc()

		self.build_output = "".join(lines)
		self.save()
		frappe.db.commit()

	def run(self, command, environment=None, directory=None):
		process = Popen(
			shlex.split(command),
			stdout=subprocess.PIPE,
			stderr=subprocess.STDOUT,
			env=environment,
			cwd=directory or self.build_directory,
			universal_newlines=True,
		)
		for line in process.stdout:
			yield line
		process.stdout.close()
		return_code = process.wait()
		if return_code:
			raise subprocess.CalledProcessError(return_code, command)

	def _push_docker_image(self):
		step = find(self.build_steps, lambda x: x.stage_slug == "upload")
		step.status = "Running"
		start_time = now()
		# publish progress
		self.save()
		frappe.db.commit()

		try:
			settings = frappe.db.get_value(
				"Press Settings",
				None,
				[
					"docker_registry_url",
					"docker_registry_username",
					"docker_registry_password",
					"docker_remote_builder",
				],
				as_dict=True,
			)
			environment = os.environ.copy()
			if settings.docker_remote_builder:
				# Connect to Remote Docker Host if configured
				environment.update({"DOCKER_HOST": f"ssh://root@{settings.docker_remote_builder}"})

			client = docker.from_env(environment=environment)
			client.login(
				registry=settings.docker_registry_url,
				username=settings.docker_registry_username,
				password=settings.docker_registry_password,
			)

			step.output = ""
			output = []
			last_update = now()

			for line in client.images.push(
				self.docker_image_repository, self.docker_image_tag, stream=True, decode=True
			):
				if "id" not in line.keys():
					continue

				line_output = f'{line["id"]}: {line["status"]} {line.get("progress", "")}'

				existing = find(output, lambda x: x["id"] == line["id"])
				if existing:
					existing["output"] = line_output
				else:
					output.append({"id": line["id"], "output": line_output})

				if (now() - last_update).total_seconds() > 1:
					step.output = "\n".join(ll["output"] for ll in output)
					self.save(ignore_version=True)
					frappe.db.commit()
					last_update = now()

			end_time = now()
			step.output = "\n".join(ll["output"] for ll in output)
			step.duration = frappe.utils.rounded((end_time - start_time).total_seconds(), 1)
			step.status = "Success"

			self.save()
			frappe.db.commit()
		except Exception:
			step.status = "Failure"
			self.save()
			frappe.db.commit()
			raise

	def generate_ssh_keys(self):
		ca = frappe.get_value("Press Settings", None, "ssh_certificate_authority")
		if ca is None:
			return

		ca = frappe.get_doc("SSH Certificate Authority", ca)
		ssh_directory = os.path.join(self.build_directory, "config", "ssh")

		self.generate_host_keys(ca, ssh_directory)
		self.generate_user_keys(ca, ssh_directory)

		ca_public_key = os.path.join(ssh_directory, "ca.pub")
		with open(ca_public_key, "w") as f:
			f.write(ca.public_key)

		# Generate authorized principal file
		principals = os.path.join(ssh_directory, "principals")
		with open(principals, "w") as f:
			f.write(f"restrict,pty {self.group}")

	def generate_host_keys(self, ca, ssh_directory):
		# Generate host keys
		list(
			self.run(
				f"ssh-keygen -C {self.name} -t rsa -b 4096 -N '' -f ssh_host_rsa_key",
				directory=ssh_directory,
			)
		)

		# Generate host Certificate
		host_public_key_path = os.path.join(ssh_directory, "ssh_host_rsa_key.pub")
		ca.sign(self.name, None, "+52w", host_public_key_path, 0, host_key=True)

	def generate_user_keys(self, ca, ssh_directory):
		# Generate user keys
		list(
			self.run(
				f"ssh-keygen -C {self.name} -t rsa -b 4096 -N '' -f id_rsa",
				directory=ssh_directory,
			)
		)

		# Generate user certificates
		user_public_key_path = os.path.join(ssh_directory, "id_rsa.pub")
		ca.sign(self.name, [self.group], "+52w", user_public_key_path, 0)

		user_private_key_path = os.path.join(ssh_directory, "id_rsa")
		with open(user_private_key_path) as f:
			self.user_private_key = f.read()

		with open(user_public_key_path) as f:
			self.user_public_key = f.read()

		user_certificate_path = os.path.join(ssh_directory, "id_rsa-cert.pub")
		with open(user_certificate_path) as f:
			self.user_certificate = f.read()

		# Remove user key files
		os.remove(user_private_key_path)
		os.remove(user_public_key_path)
		os.remove(user_certificate_path)

	def get_certificate(self):
		return {
			"id_rsa": self.user_private_key,
			"id_rsa.pub": self.user_public_key,
			"id_rsa-cert.pub": self.user_certificate,
		}

	def create_deploy(self, staging: bool = False):
		deploy_doc = None
		if staging:
			servers = [Server.get_one_staging()]
			if not servers:
				frappe.log_error(title="Staging Server for new benches not found")
		else:
			servers = frappe.get_doc("Release Group", self.group).servers
			servers = [server.server for server in servers]
			deploy_doc = frappe.db.exists(
				"Deploy", {"group": self.group, "candidate": self.name, "staging": False}
			)

		if deploy_doc or not servers:
			return

		return self._create_deploy(servers, staging)

	def _create_deploy(self, servers: List[str], staging=False):
		deploy = frappe.get_doc(
			{
				"doctype": "Deploy",
				"group": self.group,
				"candidate": self.name,
				"benches": [{"server": server} for server in servers],
				"staging": staging,
			}
		).insert()
		if staging:
			self.db_set("staged", True)
		return deploy

	def on_update(self):
		# failure notification
		if self.status == "Failure":
			error_msg = " - ".join(
				frappe.get_value(
					"Deploy Candidate Build Step",
					{"parent": self.name, "status": "Failure"},
					["stage", "step"],
				)
				or []
			)
			group_title = frappe.get_value("Release Group", self.group, "title")

			create_new_notification(
				self.team,
				"Bench Deploy",
				self.doctype,
				self.name,
				f"The scheduled deploy on the bench <b>{group_title}</b> failed at step <b>{error_msg}</b>",
			)
		if self.status == "Running":
			frappe.publish_realtime(
				f"bench_deploy:{self.name}:steps", {"steps": self.build_steps, "name": self.name}
			)
		else:
			frappe.publish_realtime(f"bench_deploy:{self.name}:finished")

	def get_apt_packages(self):
		return " ".join(
			p.package for p in self.packages if p.package_manager in ["apt", "pip"]
		)

	def get_dependency_version(self, dependency):
		version = find(self.dependencies, lambda x: x.dependency == dependency).version
		return f"{dependency} {version}"

	def get_pull_update_dict(self) -> dict[str, AppReleasePair]:
		"""
		Returns a dict of apps with:

		`old` hash: for which there already exist cached layers from previously
		deployed Benches that have been created from this Deploy Candidate.

		`new` hash: which can just be 'git pull' updated, i.e. a new layer does
		not need to be built for them from scratch.
		"""

		# Deployed Benches from current DC with (potentially) cached layers
		benches = frappe.get_all(
			"Bench", filters={"group": self.group, "status": "Active"}, limit=1
		)
		if not benches:
			return {}

		bench_name = benches[0]["name"]
		deployed_apps = frappe.get_all(
			"Bench App",
			filters={"parent": bench_name},
			fields=["app", "source", "hash"],
		)
		deployed_apps_map = {app.app: app for app in deployed_apps}

		pull_update: dict[str, AppReleasePair] = {}

		for app in self.apps:
			app_name = app.app

			"""
			If True, new app added to the Release Group. Downstream layers will
			be rebuilt regardless of layer change.
			"""
			if app_name not in deployed_apps_map:
				break

			deployed_app = deployed_apps_map[app_name]

			"""
			If True, app source updated in Release Group. Downstream layers may
			have to be rebuilt. Erring on the side of caution.
			"""
			if deployed_app["source"] != app.source:
				break

			update_hash = app.hash
			deployed_hash = deployed_app["hash"]

			if update_hash == deployed_hash:
				continue

			changes = get_changed_files_between_hashes(
				app.source,
				deployed_hash,
				update_hash,
			)
			# deployed commit is after update commit
			if not changes:
				break

			file_diff, pair = changes
			if not can_pull_update(file_diff):
				"""
				If current app is not being pull_updated, then no need to
				pull update apps later in the sequence.

				This is because once an image layer hash changes all layers
				after it have to be rebuilt.
				"""
				break

			pull_update[app_name] = pair
		return pull_update


def can_pull_update(file_paths: list[str]) -> bool:
	"""
	Updated app files between current and previous build
	that do not cause get-app to update the filesystem can
	be git pulled.

	Function returns True ONLY if all files are of this kind.
	"""
	return all(pull_update_file_filter(fp) for fp in file_paths)


def pull_update_file_filter(file_path: str) -> bool:
	# Requires migrate but should not change image filesystem
	if file_path.endswith(".json") and "/doctype/" in file_path:
		return True

	# Controller file
	elif file_path.endswith(".py") and "/doctype/" in file_path:
		return True

	# Non build requiring frontend files
	for ext in [".html", ".js", ".css"]:
		if not file_path.endswith(ext):
			continue

		if "/public/" in file_path:
			return True

		elif "/www/" in file_path:
			return True

	return False


def cleanup_build_directories():
	# Cleanup Build Directories for Deploy Candidates older than a day
	candidates = frappe.get_all(
		"Deploy Candidate",
		{
			"status": ("!=", "Draft"),
			"build_directory": ("is", "set"),
			"creation": ("<=", frappe.utils.add_to_date(None, hours=-6)),
		},
		order_by="creation asc",
		pluck="name",
		limit=100,
	)
	for candidate in candidates:
		try:
			frappe.get_doc("Deploy Candidate", candidate).cleanup_build_directory()
			frappe.db.commit()
		except Exception as e:
			frappe.db.rollback()
			log_error(
				title="Deploy Candidate Build Cleanup Error", exception=e, candidate=candidate
			)


def ansi_escape(text):
	# Reference:
	# https://stackoverflow.com/questions/14693701/how-can-i-remove-the-ansi-escape-sequences-from-a-string-in-python
	ansi_escape = re.compile(r"\x1B(?:[@-Z\\-_]|\[[0-?]*[ -/]*[@-~])")
	return ansi_escape.sub("", text)


@frappe.whitelist()
def desk_app(doctype, txt, searchfield, start, page_len, filters):
	return frappe.get_all(
		"Release Group App",
		filters={"parent": filters["release_group"]},
		fields=["app"],
		as_list=True,
	)


def delete_draft_candidates():
	candidates = frappe.get_all(
		"Deploy Candidate",
		{
			"status": "Draft",
			"creation": ("<=", frappe.utils.add_days(None, -1)),
		},
		order_by="creation asc",
		pluck="name",
		limit=1000,
	)

	for candidate in candidates:
		if frappe.db.exists("Bench", {"candidate": candidate}):
			frappe.db.set_value(
				"Deploy Candidate", candidate, "status", "Success", update_modified=False
			)
			frappe.db.commit()
			continue
		else:
			try:
				frappe.delete_doc("Deploy Candidate", candidate, delete_permanently=True)
				frappe.db.commit()
			except Exception:
				log_error("Draft Deploy Candidate Deletion Error", candidate=candidate)
				frappe.db.rollback()


get_permission_query_conditions = get_permission_query_conditions_for_doctype(
	"Deploy Candidate"
)


@frappe.whitelist()
def toggle_builds(suspend):
	frappe.only_for("System Manager")
	frappe.db.set_single_value("Press Settings", "suspend_builds", suspend)


def run_scheduled_builds():
	candidates = frappe.get_all(
		"Deploy Candidate",
		{"status": "Scheduled", "scheduled_time": ("<=", frappe.utils.now_datetime())},
		limit=1,
	)
	for candidate in candidates:
		try:
			candidate = frappe.get_doc("Deploy Candidate", candidate)
			candidate.deploy_to_production()
			frappe.db.commit()
		except Exception:
			frappe.db.rollback()
			log_error(title="Scheduled Deploy Candidate Error", candidate=candidate)<|MERGE_RESOLUTION|>--- conflicted
+++ resolved
@@ -6,19 +6,15 @@
 import re
 import shlex
 import shutil
-import subprocess
-<<<<<<< HEAD
-=======
-import json
-
-from typing import List
->>>>>>> 367ed70b
-from subprocess import Popen
-from typing import List
 
 import docker
 import dockerfile
 import frappe
+import subprocess
+import json
+
+from typing import List
+from subprocess import Popen
 from frappe.core.utils import find
 from frappe.model.document import Document
 from frappe.model.naming import make_autoname
@@ -210,24 +206,10 @@
 		self.steps_additional_packages = []
 		self._mounts = []
 
-<<<<<<< HEAD
-		# stage_slug, step_slug, stage, step
-		preparation_steps = (
-			[
-				("pre", "essentials", "Setup Prerequisites", "Install Essential Packages"),
-				("pre", "redis", "Setup Prerequisites", "Install Redis"),
-				("pre", "python", "Setup Prerequisites", "Install Python"),
-				("pre", "wkhtmltopdf", "Setup Prerequisites", "Install wkhtmltopdf"),
-				("pre", "fonts", "Setup Prerequisites", "Install Fonts"),
-			]
-			+ (
-				[("pre", "apt-packages", "Setup Prerequisites", "Install Additional APT Packages")]
-				if self.apt_packages
-				else []
-=======
 		self._prepare_packages()
 		self._prepare_mounts()
 
+		# stage_slug, step_slug, stage, step
 		preparation_steps = [
 			("pre", "essentials", "Setup Prerequisites", "Install Essential Packages"),
 			("pre", "redis", "Setup Prerequisites", "Install Redis"),
@@ -244,7 +226,6 @@
 				[
 					("pre", "code-server", "Setup Prerequisites", "Install Code Server"),
 				]
->>>>>>> 367ed70b
 			)
 
 		preparation_steps.extend(
@@ -257,12 +238,9 @@
 			]
 		)
 
-<<<<<<< HEAD
 		clone_steps = []
 		app_install_steps = []
 		pull_update_steps = []
-
-=======
 		mount_step = []
 
 		if self._mounts:
@@ -272,20 +250,20 @@
 				]
 			)
 
-		clone_steps, app_install_steps = [], []
->>>>>>> 367ed70b
 		for app in self.apps:
 			clone_steps.append(("clone", app.app, "Clone Repositories", app.title))
 			app_install_steps.append(("apps", app.app, "Install Apps", app.title))
 
-<<<<<<< HEAD
 			if app.pullable_release:
 				pull_update_steps.append(("pull", app.app, "Pull Updates", app.title))
 
-		steps = clone_steps + preparation_steps + app_install_steps + pull_update_steps
-=======
-		steps = clone_steps + preparation_steps + app_install_steps + mount_step
->>>>>>> 367ed70b
+		steps = [
+			*clone_steps,
+			*preparation_steps,
+			*app_install_steps,
+			*pull_update_steps,
+			*mount_step,
+		]
 
 		for stage_slug, step_slug, stage, step in steps:
 			self.append(
