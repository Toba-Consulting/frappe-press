# -*- coding: utf-8 -*-
# Copyright (c) 2020, Frappe and contributors
# For license information, please see license.txt

import frappe
<<<<<<< HEAD
=======
import copy
import json
>>>>>>> ff4e8c58

from typing import List
from frappe.core.utils import find
from frappe.model.document import Document
from press.press.doctype.server.server import Server
from press.utils import (
	get_last_doc,
	get_app_tag,
	get_current_team,
	log_error,
	get_client_blacklisted_keys,
)
from press.overrides import get_permission_query_conditions_for_doctype
from press.press.doctype.app_source.app_source import AppSource, create_app_source
from typing import TYPE_CHECKING
from frappe.utils import cstr

if TYPE_CHECKING:
	from press.press.doctype.deploy_candidate.deploy_candidate import DeployCandidate

DEFAULT_DEPENDENCIES = [
	{"dependency": "NVM_VERSION", "version": "0.36.0"},
	{"dependency": "NODE_VERSION", "version": "14.19.0"},
	{"dependency": "PYTHON_VERSION", "version": "3.7"},
	{"dependency": "WKHTMLTOPDF_VERSION", "version": "0.12.5"},
	{"dependency": "BENCH_VERSION", "version": "5.15.2"},
]


class ReleaseGroup(Document):
	def validate(self):
		self.validate_title()
		self.validate_frappe_app()
		self.validate_duplicate_app()
		self.validate_app_versions()
		self.validate_servers()
		self.validate_rq_queues()

	def before_insert(self):
		self.fetch_dependencies()

	def on_trash(self):
		candidates = frappe.get_all("Deploy Candidate", {"group": self.name})
		for candidate in candidates:
			frappe.delete_doc("Deploy Candidate", candidate.name)

	def before_save(self):
		self.update_common_site_config_preview()

	def update_common_site_config_preview(self):
		"""Regenerates rg.common_site_config on each rg.befor_save
		from the rg.common_site_config child table data"""
		new_config = {}

		for row in self.common_site_config_table:
			# update internal flag from master
			row.internal = frappe.db.get_value("Site Config Key", row.key, "internal")
			key_type = row.type or row.get_type()
			if key_type == "Password":
				# we don't support password type yet!
				key_type = "String"
			row.type = key_type

			if key_type == "Number":
				key_value = (
					int(row.value) if isinstance(row.value, (float, int)) else json.loads(row.value)
				)
			elif key_type == "Boolean":
				key_value = (
					row.value if isinstance(row.value, bool) else bool(json.loads(cstr(row.value)))
				)
			elif key_type == "JSON":
				key_value = json.loads(cstr(row.value))
			else:
				key_value = row.value

			new_config[row.key] = key_value

		self.common_site_config = json.dumps(new_config, indent=4)

	def update_config_in_release_group(self, common_site_config, bench_config):
		"""Updates bench_config and common_site_config in the Release Group

		Args:
		config (list): List of dicts with key, value, and type
		"""
		blacklisted_config = [
			x for x in self.common_site_config_table if x.key in get_client_blacklisted_keys()
		]
		self.common_site_config_table = []

		# Maintain keys that aren't accessible to Dashboard user
		for i, _config in enumerate(blacklisted_config):
			_config.idx = i + 1
			self.common_site_config_table.append(_config)

		for d in common_site_config:
			d = frappe._dict(d)
			if isinstance(d.value, (dict, list)):
				value = json.dumps(d.value)
			else:
				value = d.value
			self.append(
				"common_site_config_table", {"key": d.key, "value": value, "type": d.type}
			)

		for d in bench_config:
			if d.key == "http_timeout":
				# http_timeout should be the only thing configurable in bench_config
				self.bench_config = json.dumps({"http_timeout": int(d.value)}, indent=4)
		if bench_config == []:
			self.bench_config = json.dumps({})

		self.save()

	def validate_title(self):
		if frappe.get_all(
			"Release Group",
			{
				"title": self.title,
				"team": self.team or "",
				"name": ("!=", self.name),
				"enabled": True,
			},
			limit=1,
		):
			frappe.throw(f"Release Group {self.title} already exists.", frappe.ValidationError)

	def validate_frappe_app(self):
		if self.apps[0].app != "frappe":
			frappe.throw("First app must be Frappe", frappe.ValidationError)

	def validate_duplicate_app(self):
		apps = set()
		for app in self.apps:
			app_name = app.app
			if app_name in apps:
				frappe.throw(f"App {app.app} can be added only once", frappe.ValidationError)
			apps.add(app_name)

	def validate_app_versions(self):
		# App Source should be compatible with Release Group's version
		for app in self.apps:
			source = frappe.get_doc("App Source", app.source)
			if all(row.version != self.version for row in source.versions):
				frappe.throw(
					f"App Source {app.source} version is not {self.version}", frappe.ValidationError
				)

	def validate_servers(self):
		if self.servers:
			servers = set(server.server for server in self.servers)
			if len(servers) != len(self.servers):
				frappe.throw("Servers can be added only once", frappe.ValidationError)
		elif self.is_new():
			server_for_new_bench = Server.get_prod_for_new_bench()
			if server_for_new_bench:
				self.append("servers", {"server": server_for_new_bench})

	def fetch_dependencies(self):
		frappe_version = frappe.get_doc("Frappe Version", self.version)

		for d in frappe_version.dependencies:
			self.append("dependencies", {"dependency": d.dependency, "version": d.version})

	def validate_rq_queues(self):
		if self.merge_all_rq_queues and self.merge_default_and_short_rq_queues:
			frappe.throw(
				"Can't set Merge All RQ Queues and Merge Short and Default RQ Queues at once",
				frappe.ValidationError,
			)

	@frappe.whitelist()
	def create_duplicate_deploy_candidate(self):
		return self.create_deploy_candidate([app.as_dict() for app in self.apps])

	@frappe.whitelist()
	def create_deploy_candidate(self, apps_to_ignore=None) -> "DeployCandidate":
		if not self.enabled:
			return

		if apps_to_ignore is None:
			apps_to_ignore = []

		# Get the deploy information for apps
		# that have updates available
		apps_deploy_info = self.deploy_information().apps

		app_updates = [
			app
			for app in apps_deploy_info
			if app["update_available"]
			and (not find(apps_to_ignore, lambda x: x["app"] == app["app"]))
		]

		apps = []
		for update in app_updates:
			apps.append(
				{
					"release": update["next_release"],
					"source": update["source"],
					"app": update["app"],
					"hash": update["next_hash"],
				}
			)

		# The apps that are in the release group
		# Not updated or ignored
		untouched_apps = [
			a for a in self.apps if not find(app_updates, lambda x: x["app"] == a.app)
		]
		last_deployed_bench = get_last_doc("Bench", {"group": self.name, "status": "Active"})

		if last_deployed_bench:
			for app in untouched_apps:
				update = find(last_deployed_bench.apps, lambda x: x.app == app.app)

				if update:
					apps.append(
						{
							"release": update.release,
							"source": update.source,
							"app": update.app,
							"hash": update.hash,
						}
					)

		dependencies = [
			{"dependency": d.dependency, "version": d.version} for d in self.dependencies
		]

		packages = [
			{"package_manager": p.package_manager, "package": p.package} for p in self.packages
		]

		environment_variables = [
			{"key": v.key, "value": v.value} for v in self.environment_variables
		]

		apps = self.get_sorted_based_on_rg_apps(apps)

		# Create and deploy the DC
		candidate = frappe.get_doc(
			{
				"doctype": "Deploy Candidate",
				"group": self.name,
				"apps": apps,
				"dependencies": dependencies,
				"packages": packages,
				"environment_variables": environment_variables,
			}
		).insert()

		return candidate

	def get_sorted_based_on_rg_apps(self, apps):
		# Rearrange Apps to match release group ordering
		sorted_apps = []

		for app in self.apps:
			dc_app = find(apps, lambda x: x["app"] == app.app)
			if dc_app:
				sorted_apps.append(dc_app)

		for app in apps:
			if not find(sorted_apps, lambda x: x["app"] == app["app"]):
				sorted_apps.append(app)

		return sorted_apps

	@frappe.whitelist()
	def deploy_information(self):
		out = frappe._dict(update_available=False)

		last_deployed_bench = get_last_doc("Bench", {"group": self.name, "status": "Active"})
		out.apps = self.get_app_updates(
			last_deployed_bench.apps if last_deployed_bench else []
		)
		out.removed_apps = self.get_removed_apps()
		out.update_available = any([app["update_available"] for app in out.apps]) or (
			len(out.removed_apps) > 0
		)
		out.number_of_apps = len(self.apps)

		last_dc_info = self.get_last_deploy_candidate_info()
		out.last_deploy = last_dc_info
		out.deploy_in_progress = last_dc_info and last_dc_info.status == "Running"
		out.sites = [
			site.update({"skip_failing_patches": False, "skip_backups": False})
			for site in frappe.get_all(
				"Site", {"group": self.name, "status": "Active"}, ["name", "server"]
			)
		]

		return out

	@property
	def deploy_in_progress(self):
		last_dc_info = self.get_last_deploy_candidate_info()
		return last_dc_info and last_dc_info.status == "Running"

	def get_last_deploy_candidate_info(self):
		dc = frappe.qb.DocType("Deploy Candidate")

		query = (
			frappe.qb.from_(dc)
			.where(dc.group == self.name)
			.select(dc.name, dc.status)
			.orderby(dc.creation, order=frappe.qb.desc)
			.limit(1)
		)

		results = query.run(as_dict=True)

		if len(results) > 0:
			return results[0]

	def get_app_updates(self, current_apps):
		next_apps = self.get_next_apps(current_apps)

		apps = []
		for app in next_apps:
			bench_app = find(current_apps, lambda x: x.app == app.app)
			current_hash = bench_app.hash if bench_app else None
			source = frappe.get_doc("App Source", app.source)

			will_branch_change = False
			current_branch = source.branch
			if bench_app:
				current_source_branch = frappe.db.get_value(
					"App Source", bench_app.source, "branch"
				)
				will_branch_change = current_source_branch != source.branch
				current_branch = current_source_branch

			current_tag = (
				get_app_tag(source.repository, source.repository_owner, current_hash)
				if current_hash
				else None
			)
			next_hash = app.hash
			apps.append(
				{
					"title": app.title,
					"app": app.app,
					"source": source.name,
					"repository": source.repository,
					"repository_owner": source.repository_owner,
					"repository_url": source.repository_url,
					"branch": source.branch,
					"current_hash": current_hash,
					"current_tag": current_tag,
					"current_release": bench_app.release if bench_app else None,
					"next_release": app.release,
					"next_hash": next_hash,
					"next_tag": get_app_tag(source.repository, source.repository_owner, next_hash),
					"will_branch_change": will_branch_change,
					"current_branch": current_branch,
					"update_available": not current_hash or current_hash != next_hash,
				}
			)
		return apps

	def get_next_apps(self, current_apps):
		marketplace_app_sources = self.get_marketplace_app_sources()
		current_team = get_current_team()
		only_approved_for_sources = [
			source
			for source in marketplace_app_sources
			if frappe.db.get_value("App Source", source, "team") != current_team
		]

		next_apps = []
		for app in self.apps:
			# TODO: Optimize using get_value, maybe?
			latest_app_release = None

			if app.source in only_approved_for_sources:
				latest_app_release = get_last_doc(
					"App Release", {"source": app.source, "status": "Approved"}
				)
			else:
				latest_app_release = get_last_doc("App Release", {"source": app.source})

			# No release exists for this source
			if not latest_app_release:
				continue

			bench_app = find(current_apps, lambda x: x.app == app.app)

			upcoming_release = (
				latest_app_release.name if latest_app_release else bench_app.release
			)
			upcoming_hash = latest_app_release.hash if latest_app_release else bench_app.hash

			next_apps.append(
				frappe._dict(
					{
						"app": app.app,
						"source": app.source,
						"release": upcoming_release,
						"hash": upcoming_hash,
						"title": app.title,
					}
				)
			)

		return next_apps

	def get_removed_apps(self):
		# Apps that were removed from the release group
		# but were in the last deployed bench
		removed_apps = []

		latest_bench = get_last_doc("Bench", {"group": self.name, "status": "Active"})

		if latest_bench:
			bench_apps = latest_bench.apps

			for bench_app in bench_apps:
				if not find(self.apps, lambda rg_app: rg_app.app == bench_app.app):
					app_title = frappe.db.get_value("App", bench_app.app, "title")
					removed_apps.append({"name": bench_app.app, "title": app_title})

		return removed_apps

	def add_app(self, source):
		self.append("apps", {"source": source.name, "app": source.app})
		self.save()

	def change_app_branch(self, app: str, to_branch: str) -> None:
		current_app_source = self.get_app_source(app)

		# Already on that branch
		if current_app_source.branch == to_branch:
			frappe.throw(f"App already on branch {to_branch}!")

		required_app_source = frappe.get_all(
			"App Source",
			filters={"repository_url": current_app_source.repository_url, "branch": to_branch},
			limit=1,
		)

		if required_app_source:
			required_app_source = required_app_source[0]
		else:
			versions = frappe.get_all(
				"App Source Version", filters={"parent": current_app_source.name}, pluck="version"
			)

			required_app_source = create_app_source(
				app, current_app_source.repository_url, to_branch, versions
			)
			required_app_source.reload()
			required_app_source.github_installation_id = (
				current_app_source.github_installation_id
			)
			required_app_source.save()

		self.set_app_source(app, required_app_source.name)

	def get_app_source(self, app: str) -> AppSource:
		source = frappe.get_all(
			"Release Group App", filters={"parent": self.name, "app": app}, pluck="source"
		)

		if source:
			source = source[0]
		else:
			frappe.throw("Release group app does not exist!")

		return frappe.get_doc("App Source", source)

	def set_app_source(self, target_app: str, source: str) -> None:
		"""Set `target_app`'s source in release group to `source`"""
		for app in self.apps:
			if app.app == target_app:
				app.source = source
				app.save()
				break
		self.save()

	def get_marketplace_app_sources(self) -> List[str]:
		all_marketplace_sources = frappe.get_all("Marketplace App Version", pluck="source")
		marketplace_app_sources = [
			app.source for app in self.apps if app.source in all_marketplace_sources
		]

		return marketplace_app_sources

	def get_clusters(self):
		"""Get unique clusters corresponding to self.servers"""
		servers = frappe.db.get_all(
			"Release Group Server", {"parent": self.name}, pluck="server"
		)
		return frappe.get_all(
			"Server", {"name": ("in", servers)}, pluck="cluster", distinct=True
		)

	def add_cluster(self, cluster: str):
		"""
		Add new server belonging to cluster.

		Deploys bench if no update available
		"""
		server = Server.get_prod_for_new_bench({"cluster": cluster})
		if not server:
			log_error("No suitable server for new bench")
			frappe.throw(f"No suitable server for new bench in {cluster}")
		app_update_available = self.deploy_information().update_available
		self.add_server(server, deploy=not app_update_available)

	def get_last_successful_candidate(self) -> Document:
		return frappe.get_last_doc(
			"Deploy Candidate", {"status": "Success", "group": self.name}
		)

	@frappe.whitelist()
	def add_server(self, server: str, deploy=False):
		self.append("servers", {"server": server, "default": False})
		self.save()
		if deploy:
			self.get_last_successful_candidate()._create_deploy([server], staging=False)

	@frappe.whitelist()
	def change_server(self, server: str):
		"""
		Create latest candidate in given server and tries to move sites there.

		If only 1 server in server list, removes it, else schedules site
		migrations from first server in list to given.
		"""
		if len(self.servers) == 1:
			self.remove(self.servers[0])
		self.add_server(server, deploy=True)


def new_release_group(
	title, version, apps, team=None, cluster=None, saas_app="", server=None
):
	if cluster:
		if not server:
			server = frappe.get_all(
				"Server",
				{"status": "Active", "cluster": cluster, "use_for_new_benches": True},
				pluck="name",
				limit=1,
			)[0]
		servers = [{"server": server}]
	else:
		servers = []
	group = frappe.get_doc(
		{
			"doctype": "Release Group",
			"title": title,
			"version": version,
			"apps": apps,
			"servers": servers,
			"team": team,
			"saas_app": saas_app,
		}
	).insert()
	return group


def get_status(name):
	return (
		"Active"
		if frappe.get_all(
			"Bench", {"group": name, "status": "Active"}, limit=1, order_by="creation desc"
		)
		else "Awaiting Deploy"
	)


get_permission_query_conditions = get_permission_query_conditions_for_doctype(
	"Release Group"
)<|MERGE_RESOLUTION|>--- conflicted
+++ resolved
@@ -3,11 +3,7 @@
 # For license information, please see license.txt
 
 import frappe
-<<<<<<< HEAD
-=======
-import copy
 import json
->>>>>>> ff4e8c58
 
 from typing import List
 from frappe.core.utils import find
