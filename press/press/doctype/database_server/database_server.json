{
 "actions": [],
 "creation": "2020-10-02 17:33:00.453792",
 "doctype": "DocType",
 "editable_grid": 1,
 "engine": "InnoDB",
 "field_order": [
  "status",
  "hostname",
  "hostname_abbreviation",
  "domain",
  "self_hosted_server_domain",
  "title",
  "column_break_4",
  "cluster",
  "provider",
  "virtual_machine",
  "is_self_hosted",
  "is_server_setup",
  "is_server_prepared",
  "is_server_renamed",
  "billing_section",
  "team",
  "column_break_11",
  "plan",
  "networking_section",
  "ip",
  "column_break_10",
  "private_ip",
  "private_mac_address",
  "private_vlan_id",
  "agent_section",
  "agent_password",
  "mariadb_section",
  "self_hosted_mariadb_server",
  "mariadb_root_password",
  "server_id",
  "is_primary",
  "column_break_12",
  "primary",
  "is_replication_setup",
  "ssh_section",
  "frappe_user_password",
  "frappe_public_key",
  "column_break_18",
  "ssh_user",
  "ssh_port",
  "root_public_key",
  "section_break_cees",
  "ram",
  "column_break_apox",
  "tags_section",
  "tags",
  "mariadb_settings_tab",
  "memory_limits_section",
  "memory_high",
  "column_break_eiyu",
  "memory_max",
  "column_break_wbbi",
  "memory_swap_max",
  "section_break_ladc",
  "is_performance_schema_enabled",
  "mariadb_system_variables",
  "mariadb_stalk_section",
  "is_stalk_setup",
  "stalk_gdb_collector",
  "stalk_strace_collector",
  "column_break_qrkk",
  "stalk_function",
  "stalk_variable",
  "stalk_threshold",
  "column_break_objb",
  "stalk_interval",
  "stalk_cycles",
  "stalk_sleep"
 ],
 "fields": [
  {
   "fieldname": "status",
   "fieldtype": "Select",
   "in_list_view": 1,
   "in_standard_filter": 1,
   "label": "Status",
   "options": "Pending\nInstalling\nActive\nBroken\nArchived",
   "read_only": 1,
   "reqd": 1
  },
  {
   "default": "0",
   "fieldname": "is_server_setup",
   "fieldtype": "Check",
   "label": "Server Setup",
   "read_only": 1
  },
  {
   "fetch_from": "virtual_machine.public_ip_address",
   "fieldname": "ip",
   "fieldtype": "Data",
   "in_list_view": 1,
   "label": "IP",
   "set_only_once": 1
  },
  {
   "fetch_from": "virtual_machine.private_ip_address",
   "fieldname": "private_ip",
   "fieldtype": "Data",
   "label": "Private IP",
   "set_only_once": 1
  },
  {
   "fieldname": "mariadb_section",
   "fieldtype": "Section Break",
   "label": "MariaDB"
  },
  {
   "fieldname": "mariadb_root_password",
   "fieldtype": "Password",
   "label": "MariaDB Root Password",
   "read_only": 1
  },
  {
   "fieldname": "agent_section",
   "fieldtype": "Section Break",
   "label": "Agent"
  },
  {
   "fieldname": "agent_password",
   "fieldtype": "Password",
   "label": "Agent Password",
   "set_only_once": 1
  },
  {
   "fieldname": "server_id",
   "fieldtype": "Int",
   "label": "Server ID",
   "set_only_once": 1
  },
  {
   "depends_on": "eval: !doc.is_primary",
   "fieldname": "primary",
   "fieldtype": "Link",
   "in_list_view": 1,
   "in_standard_filter": 1,
   "label": "Primary",
   "mandatory_depends_on": "eval: !doc.is_primary",
   "options": "Database Server"
  },
  {
   "default": "1",
   "fieldname": "is_primary",
   "fieldtype": "Check",
   "in_list_view": 1,
   "in_standard_filter": 1,
   "label": "Is Primary"
  },
  {
   "fieldname": "column_break_12",
   "fieldtype": "Column Break"
  },
  {
   "fieldname": "ssh_section",
   "fieldtype": "Section Break",
   "label": "SSH"
  },
  {
   "fieldname": "root_public_key",
   "fieldtype": "Code",
   "label": "Root Public Key",
   "read_only": 1
  },
  {
   "fieldname": "frappe_public_key",
   "fieldtype": "Code",
   "label": "Frappe Public Key",
   "read_only": 1
  },
  {
   "default": "0",
   "depends_on": "eval: !doc.is_primary",
   "fieldname": "is_replication_setup",
   "fieldtype": "Check",
   "label": "Replication Setup",
   "read_only": 1
  },
  {
   "fieldname": "column_break_18",
   "fieldtype": "Column Break"
  },
  {
   "fieldname": "cluster",
   "fieldtype": "Link",
   "in_list_view": 1,
   "in_standard_filter": 1,
   "label": "Cluster",
   "options": "Cluster",
   "set_only_once": 1
  },
  {
   "fieldname": "hostname",
   "fieldtype": "Data",
   "label": "Hostname",
   "reqd": 1,
   "set_only_once": 1
  },
  {
   "fieldname": "domain",
   "fieldtype": "Link",
   "label": "Domain",
   "options": "Root Domain",
   "read_only": 1
  },
  {
   "fieldname": "column_break_4",
   "fieldtype": "Column Break"
  },
  {
   "default": "Generic",
   "fieldname": "provider",
   "fieldtype": "Select",
   "label": "Provider",
   "options": "Generic\nScaleway\nAWS EC2\nOCI",
   "set_only_once": 1
  },
  {
   "fieldname": "frappe_user_password",
   "fieldtype": "Password",
   "label": "Frappe User Password",
   "set_only_once": 1
  },
  {
   "fieldname": "networking_section",
   "fieldtype": "Section Break",
   "label": "Networking"
  },
  {
   "fieldname": "column_break_10",
   "fieldtype": "Column Break"
  },
  {
   "depends_on": "eval: doc.provider === \"Scaleway\"",
   "fieldname": "private_mac_address",
   "fieldtype": "Data",
   "label": "Private Mac Address",
   "mandatory_depends_on": "eval: doc.provider === \"Scaleway\"",
   "set_only_once": 1
  },
  {
   "depends_on": "eval: doc.provider === \"Scaleway\"",
   "fieldname": "private_vlan_id",
   "fieldtype": "Data",
   "label": "Private VLAN ID",
   "mandatory_depends_on": "eval: doc.provider === \"Scaleway\"",
   "set_only_once": 1
  },
  {
   "depends_on": "eval:doc.provider === \"AWS EC2\"",
   "fieldname": "virtual_machine",
   "fieldtype": "Link",
   "label": "Virtual Machine",
   "mandatory_depends_on": "eval:doc.provider === \"AWS EC2\"",
   "options": "Virtual Machine"
  },
  {
   "fieldname": "team",
   "fieldtype": "Link",
   "label": "Team",
   "options": "Team"
  },
  {
   "fieldname": "billing_section",
   "fieldtype": "Section Break",
   "label": "Billing"
  },
  {
   "fieldname": "column_break_11",
   "fieldtype": "Column Break"
  },
  {
   "fieldname": "plan",
   "fieldtype": "Link",
   "label": "Plan",
   "options": "Server Plan"
  },
  {
   "default": "0",
   "fieldname": "is_server_prepared",
   "fieldtype": "Check",
   "label": "Is Server Prepared",
   "read_only": 1
  },
  {
   "default": "0",
   "fieldname": "is_server_renamed",
   "fieldtype": "Check",
   "label": "Is Server Renamed",
   "read_only": 1
  },
  {
   "fieldname": "title",
   "fieldtype": "Data",
   "label": "Title"
  },
  {
   "fieldname": "ssh_user",
   "fieldtype": "Data",
   "label": "SSH User"
  },
  {
   "default": "0",
   "fieldname": "is_self_hosted",
   "fieldtype": "Check",
   "label": "Is Self Hosted"
  },
  {
   "depends_on": "eval:doc.is_self_hosted",
   "fieldname": "self_hosted_server_domain",
   "fieldtype": "Data",
   "label": "Self Hosted Server Domain"
  },
  {
   "depends_on": "eval:doc.is_self_hosted",
   "fieldname": "self_hosted_mariadb_server",
   "fieldtype": "Data",
   "label": "Self Hosted MariaDB Server IP"
  },
  {
   "default": "22",
   "fieldname": "ssh_port",
   "fieldtype": "Int",
   "label": "SSH Port"
  },
  {
   "fieldname": "mariadb_settings_tab",
   "fieldtype": "Tab Break",
   "label": "MariaDB Settings"
  },
  {
   "fieldname": "mariadb_system_variables",
   "fieldtype": "Table",
   "label": "MariaDB System Variables",
   "options": "Database Server MariaDB Variable"
  },
  {
   "fieldname": "memory_limits_section",
   "fieldtype": "Section Break",
   "label": "Memory Limits"
  },
  {
   "fieldname": "memory_high",
   "fieldtype": "Float",
   "label": "Memory High (GB)",
   "non_negative": 1
  },
  {
   "fieldname": "column_break_eiyu",
   "fieldtype": "Column Break"
  },
  {
   "fieldname": "memory_max",
   "fieldtype": "Float",
   "label": "Memory Max (GB)",
   "non_negative": 1
  },
  {
   "fieldname": "section_break_ladc",
   "fieldtype": "Section Break"
  },
  {
   "default": "0",
   "fieldname": "is_performance_schema_enabled",
   "fieldtype": "Check",
   "label": "Is Performance Schema Enabled",
   "read_only": 1
  },
  {
   "fieldname": "tags_section",
   "fieldtype": "Section Break",
   "label": "Tags"
  },
  {
   "fieldname": "tags",
   "fieldtype": "Table",
   "label": "Tags",
   "options": "Resource Tag"
  },
  {
   "fieldname": "section_break_cees",
   "fieldtype": "Section Break"
  },
  {
   "fieldname": "ram",
   "fieldtype": "Float",
   "label": "RAM (MB)"
  },
  {
   "fieldname": "column_break_apox",
   "fieldtype": "Column Break"
  },
  {
   "fieldname": "column_break_wbbi",
   "fieldtype": "Column Break"
  },
  {
   "default": "0.1",
   "fieldname": "memory_swap_max",
   "fieldtype": "Float",
   "label": "Memory Swap Max (GB)",
   "non_negative": 1
  },
  {
   "fieldname": "hostname_abbreviation",
   "fieldtype": "Data",
   "label": "Hostname Abbreviation"
  },
  {
   "default": "0",
   "fieldname": "is_stalk_setup",
   "fieldtype": "Check",
   "label": "Is Stalk Setup",
   "read_only": 1
  },
  {
   "collapsible": 1,
   "fieldname": "mariadb_stalk_section",
   "fieldtype": "Section Break",
   "label": "MariaDB Stalk"
  },
  {
   "fieldname": "column_break_qrkk",
   "fieldtype": "Column Break"
  },
  {
   "default": "status",
   "fieldname": "stalk_function",
   "fieldtype": "Data",
   "label": "Stalk Function"
  },
  {
   "default": "Threads_running",
   "fieldname": "stalk_variable",
   "fieldtype": "Data",
   "label": "Stalk Variable"
  },
  {
   "default": "25",
   "fieldname": "stalk_threshold",
   "fieldtype": "Int",
   "label": "Stalk Threshold"
  },
  {
   "fieldname": "column_break_objb",
   "fieldtype": "Column Break"
  },
  {
   "default": "1",
   "fieldname": "stalk_interval",
   "fieldtype": "Float",
   "label": "Stalk Interval"
  },
  {
   "default": "5",
   "fieldname": "stalk_cycles",
   "fieldtype": "Int",
   "label": "Stalk Cycles"
  },
  {
   "default": "0",
   "fieldname": "stalk_gdb_collector",
   "fieldtype": "Check",
   "label": "Stalk GDB Collector"
  },
  {
   "default": "0",
   "fieldname": "stalk_strace_collector",
   "fieldtype": "Check",
   "label": "Stalk strace Collector"
  },
  {
   "default": "300",
   "fieldname": "stalk_sleep",
   "fieldtype": "Int",
   "label": "Stalk Sleep"
  }
 ],
 "index_web_pages_for_search": 1,
 "links": [],
<<<<<<< HEAD
 "modified": "2024-02-08 13:37:28.064067",
=======
 "modified": "2024-02-05 21:30:29.998544",
>>>>>>> 6a52a6ca
 "modified_by": "Administrator",
 "module": "Press",
 "name": "Database Server",
 "owner": "Administrator",
 "permissions": [
  {
   "create": 1,
   "delete": 1,
   "email": 1,
   "export": 1,
   "print": 1,
   "read": 1,
   "report": 1,
   "role": "System Manager",
   "share": 1,
   "write": 1
  },
  {
   "create": 1,
   "read": 1,
   "role": "Press Admin",
   "write": 1
  },
  {
   "create": 1,
   "read": 1,
   "role": "Press Member",
   "write": 1
  }
 ],
 "sort_field": "modified",
 "sort_order": "DESC",
 "states": [],
 "track_changes": 1
}<|MERGE_RESOLUTION|>--- conflicted
+++ resolved
@@ -484,11 +484,7 @@
  ],
  "index_web_pages_for_search": 1,
  "links": [],
-<<<<<<< HEAD
  "modified": "2024-02-08 13:37:28.064067",
-=======
- "modified": "2024-02-05 21:30:29.998544",
->>>>>>> 6a52a6ca
  "modified_by": "Administrator",
  "module": "Press",
  "name": "Database Server",
