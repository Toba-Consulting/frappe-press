--- conflicted
+++ resolved
@@ -1618,7 +1618,6 @@
 				f"by {buffer + additional}G as auto disk increase disabled by user"
 			)
 
-<<<<<<< HEAD
 			insert_addon_storage_log(
 				adding_storage=additional + buffer,
 				available_disk_space=round((self.disk_capacity(mountpoint) / 1024 / 1024 / 1024), 2),
@@ -1633,7 +1632,7 @@
 				database_server=server if server[0] == "m" else None,
 				server=server if server[0] == "f" else None,
 				ignore_if_exists=True,  # Create one warning log in a day,
-=======
+
 			frappe.sendmail(
 				recipients=notify_email,
 				subject=f"Important: Server {server.name} has used 90% of the available space",
@@ -1645,7 +1644,6 @@
 					"increase_by": f"{buffer + additional} GiB",
 					"used_storage_percentage": "90%",
 				},
->>>>>>> b377c158
 			)
 
 			return
