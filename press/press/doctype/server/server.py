--- conflicted
+++ resolved
@@ -488,10 +488,9 @@
 	def agent(self):
 		return Agent(self.name, server_type=self.doctype)
 
-<<<<<<< HEAD
 	def get_is_self_hosted(self):
 		return hasattr(self, "is_self_hosted") and self.is_self_hosted
-=======
+
 	@frappe.whitelist()
 	def fetch_security_updates(self):
 		from press.press.doctype.security_update.security_update import SecurityUpdate
@@ -508,7 +507,6 @@
 			ansible.run()
 		except Exception:
 			log_error("Set SSH Session Logging Exception", server=self.as_dict())
->>>>>>> eeeff115
 
 
 class Server(BaseServer):
