{
 "actions": [],
 "allow_rename": 1,
 "autoname": "Prompt",
 "creation": "2020-02-27 16:19:51.675782",
 "doctype": "DocType",
 "editable_grid": 1,
 "engine": "InnoDB",
 "field_order": [
  "enabled",
  "user",
  "erpnext_partner",
  "free_account",
  "section_break_6",
  "team_members",
  "subscription_details_section",
  "stripe_customer_id",
  "country",
  "currency",
  "default_payment_method",
  "billing_name",
  "billing_address",
  "free_credits_allocated",
  "column_break_12",
  "address_html",
  "custom_apps_section",
  "github_access_token",
  "onboarding_section",
  "onboarding",
  "feature_flags_section",
  "enable_prepaid_credits"
 ],
 "fields": [
  {
   "fieldname": "user",
   "fieldtype": "Link",
   "label": "User",
   "options": "User",
   "unique": 1
  },
  {
   "fieldname": "team_members",
   "fieldtype": "Table",
   "label": "Team Members",
   "options": "Team Member"
  },
  {
   "default": "0",
   "fieldname": "enabled",
   "fieldtype": "Check",
   "label": "Enabled"
  },
  {
   "fieldname": "section_break_6",
   "fieldtype": "Section Break"
  },
  {
   "fieldname": "subscription_details_section",
   "fieldtype": "Section Break",
   "label": "Subscription Details"
  },
  {
   "fieldname": "stripe_customer_id",
   "fieldtype": "Data",
   "label": "Stripe Customer ID",
   "read_only": 1
  },
  {
   "fieldname": "country",
   "fieldtype": "Link",
   "in_list_view": 1,
   "label": "Country",
   "options": "Country"
  },
  {
   "fieldname": "currency",
   "fieldtype": "Link",
   "label": "Currency",
   "options": "Currency"
  },
  {
   "fieldname": "default_payment_method",
   "fieldtype": "Link",
   "in_list_view": 1,
   "label": "Default Payment Method",
   "options": "Stripe Payment Method"
  },
  {
   "default": "0",
   "description": "If checked, this user can Transfer credits from ERPNext.com",
   "fieldname": "erpnext_partner",
   "fieldtype": "Check",
   "in_standard_filter": 1,
   "label": "ERPNext Partner",
   "read_only": 1
  },
  {
   "default": "0",
   "description": "If checked, usage data will not be sent to Stripe and they won't be charged",
   "fieldname": "free_account",
   "fieldtype": "Check",
   "in_standard_filter": 1,
   "label": "Free Account"
  },
  {
   "fieldname": "address_html",
   "fieldtype": "HTML",
   "label": "Address HTML"
  },
  {
   "fieldname": "column_break_12",
   "fieldtype": "Column Break"
  },
  {
   "default": "0",
   "fieldname": "free_credits_allocated",
   "fieldtype": "Check",
   "label": "Free Credits Allocated"
  },
  {
   "fieldname": "billing_address",
   "fieldtype": "Link",
   "label": "Billing Address",
   "options": "Address"
  },
  {
   "fieldname": "github_access_token",
   "fieldtype": "Data",
   "label": "GitHub Access Token"
  },
  {
   "collapsible": 1,
   "fieldname": "onboarding_section",
   "fieldtype": "Section Break",
   "label": "Onboarding"
  },
  {
   "fieldname": "onboarding",
   "fieldtype": "Table",
   "label": "Onboarding Steps",
   "options": "Team Onboarding"
  },
  {
   "fieldname": "feature_flags_section",
   "fieldtype": "Section Break",
   "label": "Feature Flags"
  },
  {
   "default": "0",
   "fieldname": "enable_prepaid_credits",
   "fieldtype": "Check",
   "label": "Enable Prepaid Credits"
  },
  {
   "fieldname": "custom_apps_section",
   "fieldtype": "Section Break",
   "label": "Custom Apps"
  },
  {
   "fieldname": "billing_name",
   "fieldtype": "Data",
   "label": "Billing Name"
  }
 ],
 "links": [
  {
   "group": "General",
   "link_doctype": "Release Group",
   "link_fieldname": "team"
  },
  {
   "group": "General",
   "link_doctype": "Site",
   "link_fieldname": "team"
  },
  {
   "group": "General",
   "link_doctype": "App",
   "link_fieldname": "team"
  },
  {
   "group": "General",
   "link_doctype": "Feedback",
   "link_fieldname": "team"
  },
  {
   "group": "Billing",
   "link_doctype": "Invoice",
   "link_fieldname": "team"
  },
  {
   "group": "Billing",
   "link_doctype": "Usage Record",
   "link_fieldname": "team"
  },
  {
   "group": "Billing",
   "link_doctype": "Subscription",
   "link_fieldname": "team"
  },
  {
   "group": "Billing",
   "link_doctype": "Balance Transaction",
   "link_fieldname": "team"
  }
 ],
<<<<<<< HEAD
 "modified": "2021-02-26 17:49:48.092045",
=======
 "modified": "2021-02-15 09:12:54.971131",
>>>>>>> e284a9c6
 "modified_by": "Administrator",
 "module": "Press",
 "name": "Team",
 "owner": "Administrator",
 "permissions": [
  {
   "create": 1,
   "delete": 1,
   "email": 1,
   "export": 1,
   "print": 1,
   "read": 1,
   "report": 1,
   "role": "System Manager",
   "share": 1,
   "write": 1
  },
  {
   "create": 1,
   "read": 1,
   "role": "Press Admin",
   "write": 1
  }
 ],
 "quick_entry": 1,
 "sort_field": "modified",
 "sort_order": "DESC",
 "track_changes": 1
}<|MERGE_RESOLUTION|>--- conflicted
+++ resolved
@@ -204,11 +204,7 @@
    "link_fieldname": "team"
   }
  ],
-<<<<<<< HEAD
  "modified": "2021-02-26 17:49:48.092045",
-=======
- "modified": "2021-02-15 09:12:54.971131",
->>>>>>> e284a9c6
  "modified_by": "Administrator",
  "module": "Press",
  "name": "Team",
