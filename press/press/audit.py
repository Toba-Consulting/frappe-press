--- conflicted
+++ resolved
@@ -563,10 +563,7 @@
 		VirtualMachineDocType = frappe.qb.DocType("Virtual Machine")
 		ServerPlan = frappe.qb.DocType("Server Plan")
 		server_types = ["Server", "Database Server"]
-<<<<<<< HEAD
 		server_level_discrepancies = {}
-=======
->>>>>>> 279abffd
 
 		for server_type in server_types:
 			ServerDoctype = frappe.qb.DocType(server_type)
@@ -591,7 +588,6 @@
 			)
 			server_plan_info: list[ServerPlanInfo] = query.run(as_dict=True)
 			discrepancies = self.audit_plan_discrepancies(server_plan_info)
-<<<<<<< HEAD
 			server_level_discrepancies[server_type] = discrepancies
 
 		self.log(
@@ -600,9 +596,7 @@
 			if any(value for category in server_level_discrepancies.values() for value in category.values())
 			else "Success",
 		)
-=======
-			self.log(discrepancies, status="Failure" if any(discrepancies.values()) else "Success")
->>>>>>> 279abffd
+
 
 
 def check_bench_fields():
