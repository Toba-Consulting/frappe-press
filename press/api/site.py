# -*- coding: utf-8 -*-
# Copyright (c) 2019, Frappe and contributors
# For license information, please see license.txt

from __future__ import unicode_literals

import builtins
import gzip
import io
import json
import tarfile
from pathlib import Path

import dns.resolver
import wrapt
from boto3 import client
from botocore.exceptions import ClientError

import frappe
from frappe.core.utils import find
from frappe.desk.doctype.tag.tag import add_tag
from frappe.utils import cint, flt, time_diff_in_hours
from frappe.utils.password import get_decrypted_password
from press.press.doctype.agent_job.agent_job import job_detail
from press.press.doctype.plan.plan import get_plan_config
from press.press.doctype.remote_file.remote_file import get_remote_key
from press.press.doctype.site_update.site_update import (
	benches_with_available_update,
	should_try_update,
)
from press.utils import (
	get_current_team,
	log_error,
	verify_frappe_site,
	get_frappe_backups,
)


def protected(doctype):
	@wrapt.decorator
	def wrapper(wrapped, instance, args, kwargs):
		name = kwargs.get("name") or args[0]
		team = get_current_team()
		owner = frappe.db.get_value(doctype, name, "team")
		if frappe.session.data.user_type == "System User" or owner == team:
			return wrapped(*args, **kwargs)
		else:
			raise frappe.PermissionError

	return wrapper


@frappe.whitelist()
def new(site):
	team = get_current_team()
	bench = frappe.get_all(
		"Bench",
		fields=["name", "server"],
		filters={"status": "Active", "group": site["group"]},
		order_by="creation desc",
		limit=1,
	)[0].name
	site = frappe.get_doc(
		{
			"doctype": "Site",
			"subdomain": site["name"],
			"bench": bench,
			"apps": [{"app": app} for app in site["apps"]],
			"team": team,
			"plan": site["plan"],
			"remote_database_file": site["files"]["database"],
			"remote_public_file": site["files"]["public"],
			"remote_private_file": site["files"]["private"],
		},
	).insert(ignore_permissions=True)
	return site.name


@frappe.whitelist()
@protected("Site")
def jobs(name):
	jobs = frappe.get_all(
		"Agent Job",
		fields=["name", "job_type", "creation", "status", "start", "end", "duration"],
		filters={"site": name},
		limit=10,
	)
	return jobs


@frappe.whitelist()
@protected("Site")
def job(name, job):
	job = frappe.get_doc("Agent Job", job)
	job = job.as_dict()
	job.steps = frappe.get_all(
		"Agent Job Step",
		filters={"agent_job": job.name},
		fields=["step_name", "status", "start", "end", "duration", "output"],
		order_by="creation",
	)
	return job


@frappe.whitelist()
@protected("Site")
def running_jobs(name):
	jobs = frappe.get_all(
		"Agent Job", filters={"status": ("in", ("Pending", "Running")), "site": name}
	)
	return [job_detail(job.name) for job in jobs]


@frappe.whitelist()
@protected("Site")
def backups(name):
	available_offsite_backups = (
		frappe.db.get_single_value("Press Settings", "offsite_backups_count") or 30
	)
	fields = [
		"name",
		"with_files",
		"database_file",
		"database_size",
		"database_url",
		"private_file",
		"private_size",
		"private_url",
		"public_file",
		"public_size",
		"public_url",
		"creation",
		"status",
		"offsite",
	]
	latest_backups = frappe.get_all(
		"Site Backup",
		fields=fields,
		filters={"site": name, "status": ("!=", "Failure"), "offsite": 0},
		limit=5,
	)
	offsite_backups = frappe.get_all(
		"Site Backup",
		fields=fields,
		filters={"site": name, "status": ("!=", "Failure"), "offsite": 1},
		order_by="creation desc",
		limit_page_length=available_offsite_backups,
	)
	return sorted(
		latest_backups + offsite_backups, key=lambda x: x["creation"], reverse=True
	)


@frappe.whitelist()
@protected("Site")
def get_backup_link(name, backup, file):
	try:
		remote_file = frappe.db.get_value("Site Backup", backup, f"remote_{file}_file")
		return frappe.get_doc("Remote File", remote_file).download_link
	except ClientError:
		log_error(title="Offsite Backup Response Exception")


@frappe.whitelist()
@protected("Site")
def domains(name):
	domains = frappe.get_all(
		"Site Domain",
		fields=["name", "domain", "status", "retry_count"],
		filters={"site": name},
	)
	host_name = frappe.db.get_value("Site", name, "host_name")
	primary = find(domains, lambda x: x.domain == host_name)
	if primary:
		primary.primary = True
	return domains


@frappe.whitelist()
def activities(name, start=0):
	activities = frappe.get_all(
		"Site Activity",
		fields=["action", "reason", "creation", "owner"],
		filters={"site": name},
		start=start,
		limit=20,
	)

	for activity in activities:
		if activity.action == "Create":
			activity.action = "Site created"

	return activities


@frappe.whitelist()
@protected("Site")
def request_logs(name, start=0):
	logs = frappe.get_all(
		"Site Request Log",
		fields=["*"],
		filters={"site": name, "url": ("!=", "/api/method/ping")},
		start=start,
		limit=20,
	)
	return logs


@frappe.whitelist()
def options_for_new():
	team = get_current_team()
	groups = frappe.get_all(
		"Release Group",
		fields=["name", "`default`"],
		or_filters={"public": True, "team": team},
	)
	deployed_groups = []
	for group in groups:
		benches = frappe.get_all(
			"Bench",
			filters={"status": "Active", "group": group.name},
			order_by="creation desc",
			limit=1,
		)
		if not benches:
			continue
		bench = benches[0].name
		bench_doc = frappe.get_doc("Bench", bench)
		group_apps = frappe.get_all(
			"Frappe App",
			fields=["name", "frappe", "branch", "scrubbed", "repo_owner", "repo"],
			filters={"name": ("in", [row.app for row in bench_doc.apps])},
			or_filters={"team": team, "public": True},
		)
		order = {row.app: row.idx for row in bench_doc.apps}
		group["apps"] = sorted(group_apps, key=lambda x: order[x.name])
		deployed_groups.append(group)

	domain = frappe.db.get_value("Press Settings", "Press Settings", ["domain"])

	team_doc = frappe.get_doc("Team", team)
	# disable site creation if card not added
	disable_site_creation = (
		not team_doc.default_payment_method and not team_doc.erpnext_partner
	)
	allow_partner = team_doc.is_partner_and_has_enough_credits()

	return {
		"domain": domain,
		"groups": sorted(deployed_groups, key=lambda x: not x.default),
		"plans": get_plans(),
		"has_card": team_doc.default_payment_method,
		"free_account": team_doc.free_account,
		"allow_partner": allow_partner,
		"disable_site_creation": disable_site_creation,
	}


@frappe.whitelist()
def get_plans():
	return frappe.db.get_all(
		"Plan",
		fields=[
			"name",
			"plan_title",
			"price_usd",
			"price_inr",
			"concurrent_users",
			"cpu_time_per_day",
			"trial_period",
		],
		filters={"enabled": True},
		order_by="price_usd asc",
	)


@frappe.whitelist()
def all():
	sites = frappe.get_list(
		"Site",
		fields=["name", "status", "creation", "bench"],
		filters={"team": get_current_team(), "status": ("!=", "Archived")},
		order_by="creation desc",
	)
	benches_with_updates = set(benches_with_available_update())
	for site in sites:
		if site.bench in benches_with_updates:
			site.update_available = True

	return sites


@frappe.whitelist()
@protected("Site")
def get(name):
	team = get_current_team()
	site = frappe.get_doc("Site", name)
	installed_apps = [app.app for app in site.apps]
	bench = frappe.get_doc("Bench", site.bench)
	bench_apps = {}
	for app in bench.apps:
		app_team, app_public = frappe.db.get_value("Frappe App", app.app, ["team", "public"])
		if app.app in installed_apps or app_public or app_team == team:
			bench_apps[app.app] = app.idx

	available_apps = list(filter(lambda x: x not in installed_apps, bench_apps.keys()))
	installed_apps = frappe.get_all(
		"Frappe App",
		fields=["name", "repo_owner as owner", "scrubbed as repo", "url", "branch", "frappe"],
		filters={"name": ("in", installed_apps)},
	)
	available_apps = frappe.get_all(
		"Frappe App",
		fields=["name", "repo_owner as owner", "scrubbed as repo", "url", "branch"],
		filters={"name": ("in", available_apps)},
	)

	try:
		last_updated = frappe.get_all("Site Update", fields=["modified"], filters={"site": name}, order_by="creation desc", limit_page_length=1)[0].modified
	except Exception:
		last_updated = site.modified

	return {
		"name": site.name,
		"status": site.status,
		"installed_apps": sorted(installed_apps, key=lambda x: bench_apps[x.name]),
		"available_apps": sorted(available_apps, key=lambda x: bench_apps[x.name]),
		"setup_wizard_complete": site.setup_wizard_complete,
		"config": json.loads(site.config),
		"creation": site.creation,
<<<<<<< HEAD
		"owner": site.owner,
		"last_updated": site.modified,
=======
		"last_updated": last_updated,
>>>>>>> 599b8369
		"update_available": (site.bench in benches_with_available_update())
		and should_try_update(site),
	}


@frappe.whitelist()
@protected("Site")
def analytics(name, period="1 hour"):
	interval, divisor, = {
		"1 hour": ("1 HOUR", 60),
		"6 hours": ("6 HOUR", 5 * 60),
		"24 hours": ("24 HOUR", 30 * 60),
		"7 days": ("7 DAY", 3 * 60 * 60),
		"30 days": ("30 DAY", 12 * 60 * 60),
	}[period]

	def get_data(doctype, fields):
		query = f"""
			SELECT
				{fields},
				FROM_UNIXTIME({divisor} * (UNIX_TIMESTAMP(timestamp) DIV {divisor})) as _timestamp
			FROM
				`tab{doctype}`
			WHERE
				site = %s AND timestamp >= UTC_TIMESTAMP() - INTERVAL {interval}
			GROUP BY
				_timestamp
		"""
		result = frappe.db.sql(query, name, as_dict=True, debug=False)
		for row in result:
			row["timestamp"] = row.pop("_timestamp")
		return result

	usage_data = get_data("Site Request Log", "counter")
	request_data = get_data(
		"Site Request Log", "COUNT(name) as request_count, SUM(duration) as request_duration"
	)
	job_data = get_data(
		"Site Job Log", "COUNT(name) as job_count, SUM(duration) as job_duration"
	)
	uptime_data = get_data(
		"Site Uptime Log",
		"AVG(web) AS web, AVG(scheduler) AS scheduler, AVG(socketio) AS socketio",
	)
	plan = frappe.db.get_value("Site", name, "plan")
	plan_limit = get_plan_config(plan)["rate_limit"]["limit"]
	return {
		"usage_counter": [{"value": r.counter, "timestamp": r.timestamp} for r in usage_data],
		"request_count": [
			{"value": r.request_count, "timestamp": r.timestamp} for r in request_data
		],
		"request_cpu_time": [
			{"value": r.request_duration, "timestamp": r.timestamp} for r in request_data
		],
		"job_count": [
			{"value": r.job_count * 1000, "timestamp": r.timestamp} for r in job_data
		],
		"job_cpu_time": [
			{"value": r.job_duration * 1000, "timestamp": r.timestamp} for r in job_data
		],
		"uptime": (uptime_data + [{}] * 60)[:60],
		"plan_limit": plan_limit,
	}


@frappe.whitelist()
@protected("Site")
def current_plan(name):
	plan_name = frappe.db.get_value("Site", name, "plan")
	plan = frappe.get_doc("Plan", plan_name)
	site_plan_changes = frappe.db.get_all(
		"Site Plan Change",
		filters={"site": name},
		fields=["name", "type", "owner", "to_plan", "timestamp"],
		order_by="timestamp desc",
		limit=5,
	)
	result = frappe.get_all(
		"Site Request Log",
		fields=["reset", "counter"],
		filters={"site": name},
		order_by="creation desc",
		limit=1,
	)
	if result:
		result = result[0]
		# cpu usage in microseconds
		total_cpu_usage = cint(result.counter)
		# convert into hours
		total_cpu_usage_hours = flt(total_cpu_usage / (3.6 * (10 ** 9)), 5)
	else:
		total_cpu_usage_hours = 0

	# number of hours until cpu usage resets
	now = frappe.utils.now_datetime()
	today_end = now.replace(hour=23, minute=59, second=59)
	hours_left_today = flt(time_diff_in_hours(today_end, now), 2)

	return {
		"current_plan": plan,
		"history": site_plan_changes,
		"total_cpu_usage_hours": total_cpu_usage_hours,
		"hours_until_reset": hours_left_today,
	}


@frappe.whitelist()
@protected("Site")
def change_plan(name, plan):
	frappe.get_doc("Site", name).change_plan(plan)


@frappe.whitelist()
@protected("Site")
def deactivate(name):
	frappe.get_doc("Site", name).deactivate()


@frappe.whitelist()
@protected("Site")
def activate(name):
	frappe.get_doc("Site", name).activate()


@frappe.whitelist()
@protected("Site")
def login(name):
	return frappe.get_doc("Site", name).login()


@frappe.whitelist()
@protected("Site")
def update(name):
	return frappe.get_doc("Site", name).schedule_update()


@frappe.whitelist()
@protected("Site")
def backup(name, with_files=False):
	frappe.get_doc("Site", name).backup(with_files)


@frappe.whitelist()
@protected("Site")
def archive(name):
	frappe.get_doc("Site", name).archive()


@frappe.whitelist()
@protected("Site")
def reinstall(name):
	frappe.get_doc("Site", name).reinstall()


@frappe.whitelist()
@protected("Site")
def migrate(name):
	frappe.get_doc("Site", name).migrate()


@frappe.whitelist()
@protected("Site")
def restore(name, files):
	site = frappe.get_doc("Site", name)
	site.remote_database_file = files["database"]
	site.remote_public_file = files["public"]
	site.remote_private_file = files["private"]
	site.save()
	site.restore_site()


@frappe.whitelist()
def exists(subdomain):
	return bool(
		frappe.db.exists("Site", {"subdomain": subdomain, "status": ("!=", "Archived")})
	)


@frappe.whitelist()
@protected("Site")
def setup_wizard_complete(name):
	return frappe.get_doc("Site", name).is_setup_wizard_complete()


def check_dns_cname_a(name, domain):
	def check_dns_cname(name, domain):
		try:
			answer = dns.resolver.query(domain, "CNAME")[0].to_text()
			mapped_domain = answer.rsplit(".", 1)[0]
			if mapped_domain == name:
				return True
		except Exception:
			log_error("DNS Query Exception - CNAME", site=name, domain=domain)
		return False

	def check_dns_a(name, domain):
		try:
			domain_ip = dns.resolver.query(domain, "A")[0].to_text()
			site_ip = dns.resolver.query(name, "A")[0].to_text()
			if domain_ip == site_ip:
				return True
		except Exception:
			log_error("DNS Query Exception - A", site=name, domain=domain)
		return False

	return check_dns_cname(name, domain) or check_dns_a(name, domain)


@frappe.whitelist()
@protected("Site")
def check_dns(name, domain):
	return check_dns_cname_a(name, domain)


@frappe.whitelist()
def domain_exists(domain):
	return frappe.db.get_value("Site Domain", domain.lower(), "site")


@frappe.whitelist()
@protected("Site")
def add_domain(name, domain):
	frappe.get_doc("Site", name).add_domain(domain)


@frappe.whitelist()
@protected("Site")
def remove_domain(name, domain):
	frappe.get_doc("Site", name).remove_domain(domain)


@frappe.whitelist()
@protected("Site")
def retry_add_domain(name, domain):
	frappe.get_doc("Site", name).retry_add_domain(domain)


@frappe.whitelist()
@protected("Site")
def set_host_name(name, domain):
	frappe.get_doc("Site", name).set_host_name(domain)


@frappe.whitelist()
@protected("Site")
def install_app(name, app):
	frappe.get_doc("Site", name).install_app(app)


@frappe.whitelist()
@protected("Site")
def uninstall_app(name, app):
	frappe.get_doc("Site", name).uninstall_app(app)


@frappe.whitelist()
@protected("Site")
def logs(name):
	return frappe.get_doc("Site", name).server_logs


@frappe.whitelist()
@protected("Site")
def log(name, log):
	return frappe.get_doc("Site", name).get_server_log(log)


@frappe.whitelist()
@protected("Site")
def update_config(name, config):
	allowed_keys = [
		"encryption_key",
		"mail_server",
		"mail_port",
		"mail_login",
		"mail_password",
		"use_ssl",
		"auto_email_id",
		"mute_emails",
		"server_script_enabled",
		"disable_website_cache",
		"disable_global_search",
		"max_file_size",
	]
	if any(key not in allowed_keys for key in config.keys()):
		return

	# Remove keys with empty values
	config = {key: value for key, value in config.items() if value != ""}

	for key in ["max_file_size", "mail_port"]:
		if key in config:
			config[key] = cint(config[key])

	frappe.get_doc("Site", name).update_site_config(config)


def validate_database_backup(filename, content):
	try:
		with gzip.open(io.BytesIO(content)) as f:
			line = f.readline().decode().lower()
			if "mysql" in line or "mariadb" in line:
				return True
	except Exception:
		log_error("Invalid Database Backup File", filename=filename, content=content[:1024])


def validate_files_backup(filename, content, type):
	try:
		with tarfile.TarFile.open(fileobj=io.BytesIO(content), mode="r:") as f:
			files = f.getnames()
			if files:
				path = Path(files[0])
				if (
					path.name == "files"
					and path.parent.name == type
					and path.parent.parent.parent.name == ""
					and builtins.all(file.startswith(files[0]) for file in files)
				):
					return True
	except tarfile.TarError:
		log_error("Invalid Files Backup File", filename=filename, content=content[:1024])


def validate_backup(filename, content, type):
	if type == "database":
		return validate_database_backup(filename, content)
	else:
		return validate_files_backup(filename, content, type)


@frappe.whitelist()
def upload_backup():
	content = frappe.local.uploaded_file
	filename = frappe.local.uploaded_filename
	if validate_backup(filename, content, frappe.form_dict.type):
		file = frappe.get_doc(
			{
				"doctype": "File",
				"folder": "Home/Backup Uploads",
				"file_name": filename,
				"is_private": 1,
				"content": content,
			}
		)
		file.save(ignore_permissions=True)
		return file.file_url
	else:
		frappe.throw("Invalid Backup File")


@frappe.whitelist()
def get_upload_link(file, parts=1):
	bucket_name = frappe.db.get_single_value("Press Settings", "remote_uploads_bucket")
	expiration = frappe.db.get_single_value("Press Settings", "remote_link_expiry") or 3600
	object_name = get_remote_key(file)
	parts = int(parts)

	s3_client = client(
		"s3",
		aws_access_key_id=frappe.db.get_single_value(
			"Press Settings", "remote_access_key_id"
		),
		aws_secret_access_key=get_decrypted_password(
			"Press Settings", "Press Settings", "remote_secret_access_key"
		),
		region_name="ap-south-1",
	)
	try:
		# The response contains the presigned URL and required fields
		if parts > 1:
			signed_urls = []
			response = s3_client.create_multipart_upload(Bucket=bucket_name, Key=object_name)

			for count in range(parts):
				signed_url = s3_client.generate_presigned_url(
					ClientMethod="upload_part",
					Params={
						"Bucket": bucket_name,
						"Key": object_name,
						"UploadId": response.get("UploadId"),
						"PartNumber": count + 1,
					},
				)
				signed_urls.append(signed_url)

			payload = response
			payload["signed_urls"] = signed_urls
			return payload

		return s3_client.generate_presigned_post(
			bucket_name, object_name, ExpiresIn=expiration
		)

	except ClientError as e:
		log_error("Failed to Generate Presigned URL", content=e)


@frappe.whitelist()
def multipart_exit(file, id, action, parts=None):
	s3_client = client(
		"s3",
		aws_access_key_id=frappe.db.get_single_value(
			"Press Settings", "remote_access_key_id"
		),
		aws_secret_access_key=get_decrypted_password(
			"Press Settings", "Press Settings", "remote_secret_access_key"
		),
		region_name="ap-south-1",
	)
	if action == "abort":
		response = s3_client.abort_multipart_upload(
			Bucket="uploads.frappe.cloud", Key=file, UploadId=id,
		)
	elif action == "complete":
		parts = json.loads(parts)
		# After completing for all parts, you will use complete_multipart_upload api which requires that parts list
		response = s3_client.complete_multipart_upload(
			Bucket="uploads.frappe.cloud",
			Key=file,
			UploadId=id,
			MultipartUpload={"Parts": parts},
		)
	return response


@frappe.whitelist()
def uploaded_backup_info(file=None, path=None, type=None, size=None, url=None):
	doc = frappe.get_doc(
		{
			"doctype": "Remote File",
			"file_name": file,
			"file_type": type,
			"file_size": size,
			"file_path": path,
			"url": url,
			"bucket": frappe.db.get_single_value("Press Settings", "remote_uploads_bucket"),
		}
	).insert()
	add_tag("Site Upload", doc.doctype, doc.name)
	return doc.name

@frappe.whitelist()
def get_backup_links(url, email, password):
	files = get_frappe_backups(url, email, password)
	remote_files = []
	for file_type, file_url in files.items():
		file_name = file_url.split("backups/")[1].split("?sid=")[0]
		remote_files.append(
			{
				"type": file_type,
				"remote_file": uploaded_backup_info(file=file_name, url=file_url, type=file_type),
				"file_name": file_name,
				"url": file_url,
			}
		)

	return remote_files<|MERGE_RESOLUTION|>--- conflicted
+++ resolved
@@ -328,12 +328,8 @@
 		"setup_wizard_complete": site.setup_wizard_complete,
 		"config": json.loads(site.config),
 		"creation": site.creation,
-<<<<<<< HEAD
 		"owner": site.owner,
-		"last_updated": site.modified,
-=======
 		"last_updated": last_updated,
->>>>>>> 599b8369
 		"update_available": (site.bench in benches_with_available_update())
 		and should_try_update(site),
 	}
