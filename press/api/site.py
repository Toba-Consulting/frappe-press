# Copyright (c) 2019, Frappe and contributors
# For license information, please see license.txt
from __future__ import annotations

import json
from typing import TYPE_CHECKING

import dns.exception
import frappe
import requests
import wrapt
from boto3 import client
from botocore.exceptions import ClientError
from dns.resolver import Resolver
from frappe.core.utils import find
from frappe.desk.doctype.tag.tag import add_tag
from frappe.utils import flt, sbool, time_diff_in_hours
from frappe.utils.password import get_decrypted_password
from frappe.utils.user import is_system_user

from press.exceptions import AAAARecordExists, ConflictingCAARecord
from press.press.doctype.agent_job.agent_job import job_detail
from press.press.doctype.marketplace_app.marketplace_app import (
	get_plans_for_app,
	get_total_installs_by_app,
)
from press.press.doctype.remote_file.remote_file import get_remote_key
from press.press.doctype.server.server import is_dedicated_server
from press.press.doctype.site_plan.plan import Plan
from press.press.doctype.site_update.site_update import benches_with_available_update
from press.utils import (
	get_client_blacklisted_keys,
	get_current_team,
	get_frappe_backups,
	get_last_doc,
	has_role,
	log_error,
	unique,
)

if TYPE_CHECKING:
	from frappe.types import DF

	from press.press.doctype.bench.bench import Bench
	from press.press.doctype.bench_app.bench_app import BenchApp
	from press.press.doctype.deploy_candidate.deploy_candidate import DeployCandidate
	from press.press.doctype.deploy_candidate_app.deploy_candidate_app import (
		DeployCandidateApp,
	)


NAMESERVERS = ["1.1.1.1", "1.0.0.1", "8.8.8.8", "8.8.4.4"]


def protected(doctypes):
	"""
	This decorator is stupid. It works in magical ways. It checks whether the
	owner of the Doctype (one of `doctypes`) is the same as the current team.

	The stupid magical part of this decorator is how it gets the name of the
	Doctype (see: `get_protected_doctype_name`); in order of precedence:
	1. kwargs value with key `name`
	2. first value in kwargs value with key `filters` i.e. ≈ `kwargs['filters'].values()[0]`
	3. first value in the args tuple
	4. kwargs value with key `snake_case(doctypes[0])`
	"""

	if not isinstance(doctypes, list):
		doctypes = [doctypes]

	@wrapt.decorator
	def wrapper(wrapped, instance, args, kwargs):
		user_type = frappe.session.data.user_type or frappe.get_cached_value(
			"User", frappe.session.user, "user_type"
		)
		if user_type == "System User":
			return wrapped(*args, **kwargs)

		name = get_protected_doctype_name(args, kwargs, doctypes)
		if not name:
			frappe.throw("Name not found, API access not permitted", frappe.PermissionError)

		team = get_current_team()
		for doctype in doctypes:
			owner = frappe.db.get_value(doctype, name, "team")

			if owner == team or has_role("Press Support Agent"):
				return wrapped(*args, **kwargs)

<<<<<<< HEAD
		frappe.throw("Not Permitted", frappe.PermissionError)  # noqa: RET503
=======
		return frappe.throw("Not Permitted", frappe.PermissionError)
>>>>>>> ccb4e12d

	return wrapper


def get_protected_doctype_name(args: list, kwargs: dict, doctypes: list[str]):
	# 1. Name from kwargs["name"]
	if name := kwargs.get("name"):
		return name

	# 2. Name from first value in filters
	filters = kwargs.get("filters", {})
	if name := get_name_from_filters(filters):
		return name

	#  3. Name from first value in args
	if len(args) >= 1 and args[0]:
		return args[0]

	if len(doctypes) == 0:
		return None

	# 4. Name from snakecased first `doctypes` name
	doctype = doctypes[0]
	key = doctype.lower().replace(" ", "_")
	return kwargs.get(key)


def get_name_from_filters(filters: dict):
	values = [v for v in filters.values()]
	if len(values) == 0:
		return None

	value = values[0]
	if isinstance(value, (int, str)):
		return value

	return None


<<<<<<< HEAD
def _new(site, server: str | None = None, ignore_plan_validation: bool = False):  # noqa: C901
=======
def _new(site, server: str | None = None, ignore_plan_validation: bool = False):
>>>>>>> ccb4e12d
	team = get_current_team(get_doc=True)
	if not team.enabled:
		frappe.throw("You cannot create a new site because your account is disabled")

	files = site.get("files", {})

	apps = [{"app": app} for app in site["apps"]]

	group = get_group_for_new_site_and_set_localisation_app(site, apps)
	domain = site.get("domain")
	if not (domain and frappe.db.exists("Root Domain", {"name": domain})):
		frappe.throw("No root domain for site")

	cluster = site.get("cluster") or frappe.db.get_single_value("Press Settings", "cluster")

	proxy_servers = frappe.get_all("Proxy Server Domain", {"domain": domain}, pluck="parent")
	proxy_servers = frappe.get_all(
		"Proxy Server",
		{"status": "Active", "name": ("in", proxy_servers)},
		pluck="name",
	)
	proxy_servers = tuple(proxy_servers) if len(proxy_servers) > 1 else f"('{proxy_servers[0]}')"

	query_sub_str = ""
	if server:
		query_sub_str = f"AND server.name = '{server}'"

	bench = frappe.db.sql(
		f"""
	SELECT
		bench.name, bench.server, bench.cluster = '{cluster}' as in_primary_cluster
	FROM
		tabBench bench
	LEFT JOIN
		tabServer server
	ON
		bench.server = server.name
	WHERE
		server.proxy_server in {proxy_servers} AND
		bench.status = "Active" AND
		bench.group = '{site["group"]}'
		{query_sub_str}
	ORDER BY
		in_primary_cluster DESC, server.use_for_new_sites DESC, bench.creation DESC
	LIMIT 1
	""",
		as_dict=True,
	)[0]
	plan = site["plan"]
	app_plans = site.get("selected_app_plans")
	if not ignore_plan_validation:
		validate_plan(bench.server, plan)

	site = frappe.get_doc(
		{
			"doctype": "Site",
			"subdomain": site["name"],
			"domain": domain,
			"group": group,
			"server": server,
			"cluster": cluster,
			"apps": apps,
			"app_plans": app_plans,
			"team": team.name,
			"free": team.free_account,
			"subscription_plan": plan,
			"remote_config_file": files.get("config"),
			"remote_database_file": files.get("database"),
			"remote_public_file": files.get("public"),
			"remote_private_file": files.get("private"),
			"skip_failing_patches": site.get("skip_failing_patches", False),
		},
	)

	if app_plans and len(app_plans) > 0:
		subscription_docs = get_app_subscriptions(app_plans, team.name)

		# Set the secret keys for subscription in config
		secret_keys = {f"sk_{s.document_name}": s.secret_key for s in subscription_docs}
		site._update_configuration(secret_keys, save=False)

	site.insert(ignore_permissions=True)

	if app_plans and len(app_plans) > 0:
		# Set site in subscription docs
		for doc in subscription_docs:
			doc.site = site.name
			doc.save(ignore_permissions=True)

	return {
		"site": site.name,
		"job": frappe.db.get_value(
			"Agent Job",
			filters={
				"site": site.name,
				"job_type": ("in", ["New Site", "New Site from Backup"]),
			},
		),
	}


def get_group_for_new_site_and_set_localisation_app(site, apps):
	if not (localisation_country := site.get("localisation_country")):
		return site.get("group")

	# if localisation country is selected, move site to a public bench with the same localisation app
	localisation_app = frappe.db.get_value(
		"Marketplace Localisation App", {"country": localisation_country}, "marketplace_app"
	)
	restricted_release_group_names = frappe.db.get_all(
		"Site Plan Release Group",
		pluck="release_group",
		filters={"parenttype": "Site Plan", "parentfield": "release_groups"},
	)
	ReleaseGroup = frappe.qb.DocType("Release Group")
	ReleaseGroupApp = frappe.qb.DocType("Release Group App")
	groups = (
		frappe.qb.from_(ReleaseGroup)
		.select(ReleaseGroup.name)
		.join(ReleaseGroupApp)
		.on(ReleaseGroup.name == ReleaseGroupApp.parent)
		.where(ReleaseGroupApp.app == localisation_app)
		.where(ReleaseGroup.public == 1)
		.where(ReleaseGroup.enabled == 1)
		.where(ReleaseGroup.name.notin(restricted_release_group_names))
		.where(ReleaseGroup.version == site.get("version"))
		.run(pluck="name")
	)
	if not groups:
		frappe.throw(
			f"Localisation app for {frappe.bold(localisation_country)} is not available for version {frappe.bold(site.get('version'))}"
		)

	apps.append({"app": localisation_app})
	return groups[0]


def validate_plan(server, plan):
	if (
		frappe.db.get_value("Site Plan", plan, "price_usd") > 0
		or frappe.db.get_value("Site Plan", plan, "dedicated_server_plan") == 1
	):
		return
	if (
		frappe.session.data.user_type == "System User"
		or frappe.db.get_value("Server", server, "team") == get_current_team()
	):
		return
	frappe.throw("You are not allowed to use this plan")


@frappe.whitelist()
def new(site):
	site["domain"] = frappe.db.get_single_value("Press Settings", "domain")

	return _new(site)


def get_app_subscriptions(app_plans, team: str):
	subscriptions = []

	for app_name, plan_name in app_plans.items():
		is_free = frappe.db.get_value("Marketplace App Plan", plan_name, "is_free")
		if not is_free:
			team = frappe.get_doc("Team", team)
			if not team.can_install_paid_apps():
				frappe.throw(
					"You cannot install a Paid app on Free Credits. Please buy credits before trying to install again."
				)

		new_subscription = frappe.get_doc(
			{
				"doctype": "Subscription",
				"document_type": "Marketplace App",
				"document_name": app_name,
				"plan_type": "Marketplace App Plan",
				"plan": plan_name,
				"enabled": 1,
				"team": team,
			}
		).insert(ignore_permissions=True)

		subscriptions.append(new_subscription)

	return subscriptions


@frappe.whitelist()
@protected("Site")
def jobs(filters=None, order_by=None, limit_start=None, limit_page_length=None):
	jobs = frappe.get_all(
		"Agent Job",
		fields=["name", "job_type", "creation", "status", "start", "end", "duration"],
		filters=filters,
		start=limit_start,
		limit=limit_page_length,
		order_by=order_by or "creation desc",
	)

	for job in jobs:
		job["status"] = "Pending" if job["status"] == "Undelivered" else job["status"]

	return jobs


@frappe.whitelist()
def job(job):
	job = frappe.get_doc("Agent Job", job)
	job = job.as_dict()
	whitelisted_fields = [
		"name",
		"job_type",
		"creation",
		"status",
		"start",
		"end",
		"duration",
	]
	for key in list(job.keys()):
		if key not in whitelisted_fields:
			job.pop(key, None)

	if job.status == "Undelivered":
		job.status = "Pending"

	job.steps = frappe.get_all(
		"Agent Job Step",
		filters={"agent_job": job.name},
		fields=["step_name", "status", "start", "end", "duration", "output"],
		order_by="creation",
	)
	return job


@frappe.whitelist()
@protected("Site")
def running_jobs(name):
	jobs = frappe.get_all("Agent Job", filters={"status": ("in", ("Pending", "Running")), "site": name})
	return [job_detail(job.name) for job in jobs]


@frappe.whitelist()
@protected("Site")
def backups(name):
	available_offsite_backups = frappe.db.get_single_value("Press Settings", "offsite_backups_count") or 30
	fields = [
		"name",
		"with_files",
		"database_file",
		"database_size",
		"database_url",
		"config_file_size",
		"config_file_url",
		"config_file",
		"private_file",
		"private_size",
		"private_url",
		"public_file",
		"public_size",
		"public_url",
		"creation",
		"status",
		"offsite",
		"remote_database_file",
		"remote_public_file",
		"remote_private_file",
		"remote_config_file",
	]
	latest_backups = frappe.get_all(
		"Site Backup",
		fields=fields,
		filters={"site": name, "files_availability": "Available", "offsite": 0},
		order_by="creation desc",
		limit=10,
	)
	offsite_backups = frappe.get_all(
		"Site Backup",
		fields=fields,
		filters={"site": name, "files_availability": "Available", "offsite": 1},
		order_by="creation desc",
		limit_page_length=available_offsite_backups,
	)
	return sorted(latest_backups + offsite_backups, key=lambda x: x["creation"], reverse=True)


@frappe.whitelist()
@protected("Site")
def get_backup_link(name, backup, file):
	try:
		remote_file = frappe.db.get_value("Site Backup", backup, f"remote_{file}_file")
		return frappe.get_doc("Remote File", remote_file).download_link
	except ClientError:
		log_error(title="Offsite Backup Response Exception")


@frappe.whitelist()
@protected("Site")
def domains(name):
	domains = frappe.get_all(
		"Site Domain",
		fields=["name", "domain", "status", "retry_count", "redirect_to_primary"],
		filters={"site": name},
	)
	host_name = frappe.db.get_value("Site", name, "host_name")
	primary = find(domains, lambda x: x.domain == host_name)
	if primary:
		primary.primary = True
	domains.sort(key=lambda domain: not domain.primary)
	return domains


@frappe.whitelist()
def activities(filters=None, order_by=None, limit_start=None, limit_page_length=None):
	# get all site activity except Backup by Administrator
	SiteActivity = frappe.qb.DocType("Site Activity")
	activities = (
		frappe.qb.from_(SiteActivity)
		.select(SiteActivity.action, SiteActivity.reason, SiteActivity.creation, SiteActivity.owner)
		.where(SiteActivity.site == filters["site"])
		.where((SiteActivity.action != "Backup") | (SiteActivity.owner != "Administrator"))
		.orderby(SiteActivity.creation, order=frappe.qb.desc)
		.offset(limit_start)
		.limit(limit_page_length)
		.run(as_dict=True)
	)

	for activity in activities:
		if activity.action == "Create":
			activity.action = "Site Created"

	return activities


@frappe.whitelist()
def app_details_for_new_public_site():
	fields = [
		"name",
		"title",
		"image",
		"description",
		"app",
		"route",
		"subscription_type",
		{"sources": ["source", "version"]},
		{"localisation_apps": ["marketplace_app", "country"]},
	]
<<<<<<< HEAD
	if frappe.db.get_value("Team", get_current_team(), "auto_install_localisation_app_enabled"):
		fields += [
			{"localisation_apps": ["marketplace_app", "country"]},
		]
=======
>>>>>>> ccb4e12d

	marketplace_apps = frappe.qb.get_query(
		"Marketplace App",
		fields=fields,
		filters={"status": "Published", "show_for_site_creation": 1},
	).run(as_dict=True)

	marketplace_app_sources = [app["sources"][0]["source"] for app in marketplace_apps if app["sources"]]

	if not marketplace_app_sources:
		return []

	AppSource = frappe.qb.DocType("App Source")
	MarketplaceApp = frappe.qb.DocType("Marketplace App")
	app_source_details = (
		frappe.qb.from_(AppSource)
		.select(
			AppSource.name,
			AppSource.app,
			AppSource.repository_url,
			AppSource.repository,
			AppSource.repository_owner,
			AppSource.branch,
			AppSource.team,
			AppSource.public,
			MarketplaceApp.title.as_("app_title"),
			AppSource.frappe,
		)
		.join(MarketplaceApp)
		.on(AppSource.app == MarketplaceApp.app)
		.where(AppSource.name.isin(marketplace_app_sources))
		.run(as_dict=True)
	)

	total_installs_by_app = get_total_installs_by_app()
	for app in marketplace_apps:
		app["plans"] = get_plans_for_app(app.app)
		app["total_installs"] = total_installs_by_app.get(app.app, 0)
		source_detail = find(app_source_details, lambda x: x.app == app.app)
		if source_detail:
			app.update({**source_detail})

	return marketplace_apps


@frappe.whitelist()
<<<<<<< HEAD
def options_for_new(for_bench: str | None = None):  # noqa: C901
=======
def options_for_new(for_bench: str | None = None):  # noqa: C901 🥲
>>>>>>> ccb4e12d
	for_bench = str(for_bench) if for_bench else None
	if for_bench:
		version = frappe.db.get_value("Release Group", for_bench, "version")
		versions = frappe.db.get_all(
			"Frappe Version",
			["name", "default", "status", "number"],
			{"name": version},
			order_by="number desc",
		)
	else:
		versions = frappe.db.get_all(
			"Frappe Version",
			["name", "default", "status", "number"],
			{"public": True, "status": ("!=", "End of Life")},
			order_by="number desc",
		)
	available_versions = []
	restricted_release_group_names = frappe.db.get_all(
		"Site Plan Release Group",
		pluck="release_group",
		filters={"parenttype": "Site Plan", "parentfield": "release_groups"},
	)
	for version in versions:
		filters = (
			{"name": for_bench}
			if for_bench
			else {
				"enabled": 1,
				"public": 1,
				"version": version.name,
				"name": ("not in", restricted_release_group_names),
				"saas_bench": 0,
			}
		)
		release_group = frappe.db.get_value(
			"Release Group",
			fieldname=["name", "`default`", "title", "public"],
			filters=filters,
			order_by="creation asc",
			as_dict=1,
		)
		version.group = release_group
		if version.group:
			if for_bench:
				version.group.is_dedicated_server = is_dedicated_server(
					frappe.get_all(
						"Release Group Server",
						filters={"parent": release_group.name, "parenttype": "Release Group"},
						pluck="server",
						limit=1,
					)[0]
				)

			# here we get the last created bench for the release group
			# assuming the last created bench is the latest one
			bench = frappe.db.get_value(
				"Bench",
				filters={"status": "Active", "group": version.group.name},
				order_by="creation desc",
			)
			if bench:
				version.group.bench = bench
				version.group.bench_app_sources = frappe.db.get_all(
					"Bench App", {"parent": bench, "app": ("!=", "frappe")}, pluck="source"
				)
				cluster_names = unique(
					frappe.db.get_all(
						"Bench",
						filters={"candidate": frappe.db.get_value("Bench", bench, "candidate")},
						pluck="cluster",
					)
				)
				clusters = frappe.db.get_all(
					"Cluster",
					filters={"name": ("in", cluster_names)},
					fields=["name", "title", "image", "beta"],
				)
				if not for_bench:
					proxy_servers = frappe.db.get_all(
						"Proxy Server",
						{
							"cluster": ("in", cluster_names),
							"is_primary": 1,
						},
						["name", "cluster"],
					)

					for cluster in clusters:
						cluster.proxy_server = find(proxy_servers, lambda x: x.cluster == cluster.name)

				version.group.clusters = clusters

				if version.group and version.group.bench and version.group.clusters:
					available_versions.append(version)

	unique_app_sources = []
	for version in available_versions:
		for app_source in version.group.bench_app_sources:
			if app_source not in unique_app_sources:
				unique_app_sources.append(app_source)

	if for_bench:
		app_source_details = frappe.db.get_all(
			"App Source",
			[
				"name",
				"app",
				"repository_url",
				"repository",
				"repository_owner",
				"branch",
				"team",
				"public",
				"app_title",
				"frappe",
			],
			filters={"name": ("in", unique_app_sources)},
		)

		unique_apps = []
		app_source_details_grouped = {}
		for app_source in app_source_details:
			if app_source.app not in unique_apps:
				unique_apps.append(app_source.app)
			app_source_details_grouped[app_source.name] = app_source

		marketplace_apps = frappe.db.get_all(
			"Marketplace App",
			fields=["title", "image", "description", "app", "route", "subscription_type"],
			filters={"app": ("in", unique_apps)},
		)
		total_installs_by_app = get_total_installs_by_app()
		marketplace_details = {}
		for app in unique_apps:
			details = find(marketplace_apps, lambda x: x.app == app)
			if details:
				details["plans"] = get_plans_for_app(app)
				details["total_installs"] = total_installs_by_app.get(app, 0)
				marketplace_details[app] = details
	else:
		app_source_details_grouped = app_details_for_new_public_site()
		# app source details are all fetched from marketplace apps for public sites
		marketplace_details = None

	return {
		"versions": available_versions,
		"domain": frappe.db.get_single_value("Press Settings", "domain"),
		"marketplace_details": marketplace_details,
		"app_source_details": app_source_details_grouped,
	}


@frappe.whitelist()
def get_domain():
	return frappe.db.get_value("Press Settings", "Press Settings", ["domain"])


@frappe.whitelist()
def get_new_site_options(group: str | None = None):
	team = get_current_team()
	apps = set()
	filters = {"enabled": True}
	versions_filters = {"public": True}

	if group:  # private bench
		filters.update({"name": group, "team": team})
	else:
		filters.update({"public": True})
		versions_filters.update({"status": ("!=", "End of Life")})

	versions = frappe.get_all(
		"Frappe Version",
		["name", "number", "default", "status"],
		filters=versions_filters,
		order_by="`default` desc, number desc",
	)

	for version in versions:
		filters.update({"version": version.name})
		rg = frappe.get_all(
			"Release Group",
			fields=["name", "`default`", "title"],
			filters=filters,
			limit=1,
		)
		if not rg:
			continue
		rg = rg[0]

		benches = frappe.get_all(
			"Bench",
			filters={"status": "Active", "group": rg.name},
			order_by="creation desc",
			limit=1,
		)
		if not benches:
			continue

		bench_name = benches[0].name
		bench_apps = frappe.get_all("Bench App", {"parent": bench_name}, pluck="source")
		app_sources = frappe.get_all(
			"App Source",
			[
				"name",
				"app",
				"repository_url",
				"repository",
				"repository_owner",
				"branch",
				"team",
				"public",
				"app_title",
				"frappe",
			],
			filters={"name": ("in", bench_apps)},
			or_filters={"public": True, "team": team},
		)
		rg["apps"] = sorted(app_sources, key=lambda x: bench_apps.index(x.name))

		# Regions with latest update
		cluster_names = unique(
			frappe.db.get_all(
				"Bench",
				filters={"candidate": frappe.db.get_value("Bench", bench_name, "candidate")},
				pluck="cluster",
			)
		)
		rg["clusters"] = frappe.db.get_all(
			"Cluster",
			filters={"name": ("in", cluster_names), "public": True},
			fields=["name", "title", "image", "beta"],
		)
		version["group"] = rg
		apps.update([source.app for source in app_sources])

	marketplace_apps = frappe.db.get_all(
		"Marketplace App",
		fields=["title", "image", "description", "app", "route"],
		filters={"app": ("in", list(apps))},
	)
	return {
		"versions": versions,
		"marketplace_apps": {row.app: row for row in marketplace_apps},
	}


@frappe.whitelist()
def get_site_plans():  # noqa: C901
	plans = Plan.get_plans(
		doctype="Site Plan",
		fields=[
			"name",
			"plan_title",
			"price_usd",
			"price_inr",
			"cpu_time_per_day",
			"max_storage_usage",
			"max_database_usage",
			"database_access",
			"support_included",
			"offsite_backups",
			"private_benches",
			"monitor_access",
			"dedicated_server_plan",
		],
		# TODO: Remove later, temporary change because site plan has all document_type plans
		filters={"document_type": "Site"},
	)

	plan_names = [x.name for x in plans]
	if len(plan_names) == 0:
		return []

	filtered_plans = []

	SitePlan = frappe.qb.DocType("Site Plan")
	Bench = frappe.qb.DocType("Bench")
	ReleaseGroup = frappe.qb.DocType("Release Group")
	SitePlanReleaseGroup = frappe.qb.DocType("Site Plan Release Group")
	SitePlanAllowedApp = frappe.qb.DocType("Site Plan Allowed App")

	plan_details_query = (
		frappe.qb.from_(SitePlan)
		.select(SitePlan.name, SitePlanReleaseGroup.release_group, SitePlanAllowedApp.app)
		.left_join(SitePlanReleaseGroup)
		.on(SitePlanReleaseGroup.parent == SitePlan.name)
		.left_join(SitePlanAllowedApp)
		.on(SitePlanAllowedApp.parent == SitePlan.name)
		.where(SitePlan.name.isin(plan_names))
	)

	plan_details_with_bench_query = (
		frappe.qb.from_(plan_details_query)
		.select(
			plan_details_query.name,
			plan_details_query.release_group,
			plan_details_query.app,
			Bench.cluster,
			ReleaseGroup.version,
		)
		.left_join(Bench)
		.on(Bench.group == plan_details_query.release_group)
		.left_join(ReleaseGroup)
		.on(ReleaseGroup.name == plan_details_query.release_group)
		.where(Bench.status == "Active")
	)

	plan_details = plan_details_with_bench_query.run(as_dict=True)
	plan_details_dict = get_plan_details_dict(plan_details)

	for plan in plans:
		if plan.name in plan_details_dict:
			plan.clusters = plan_details_dict[plan.name]["clusters"]
			plan.allowed_apps = plan_details_dict[plan.name]["allowed_apps"]
			plan.bench_versions = plan_details_dict[plan.name]["bench_versions"]
			plan.restricted_plan = True
		else:
			plan.clusters = []
			plan.allowed_apps = []
			plan.bench_versions = []
			plan.restricted_plan = False
		filtered_plans.append(plan)

	return filtered_plans


def get_plan_details_dict(plan_details):
	plan_details_dict = {}

	for plan in plan_details:
		if plan["name"] not in plan_details_dict:
			plan_details_dict[plan["name"]] = {
				"allowed_apps": [],
				"release_groups": [],
				"clusters": [],
				"bench_versions": [],
			}
		if (
			plan["release_group"]
			and plan["release_group"] not in plan_details_dict[plan["name"]]["release_groups"]
		):
			plan_details_dict[plan["name"]]["release_groups"].append(plan["release_group"])
		if plan["app"] and plan["app"] not in plan_details_dict[plan["name"]]["allowed_apps"]:
			plan_details_dict[plan["name"]]["allowed_apps"].append(plan["app"])
		if plan["cluster"] and plan["cluster"] not in plan_details_dict[plan["name"]]["clusters"]:
			plan_details_dict[plan["name"]]["clusters"].append(plan["cluster"])
		if plan["version"] and plan["version"] not in plan_details_dict[plan["name"]]["bench_versions"]:
			plan_details_dict[plan["name"]]["bench_versions"].append(plan["version"])
	return plan_details_dict


@frappe.whitelist()
def get_plans(name=None, rg=None):
	site_name = name
	plans = Plan.get_plans(
		doctype="Site Plan",
		fields=[
			"name",
			"plan_title",
			"price_usd",
			"price_inr",
			"cpu_time_per_day",
			"max_storage_usage",
			"max_database_usage",
			"database_access",
			"support_included",
			"offsite_backups",
			"private_benches",
			"monitor_access",
			"dedicated_server_plan",
			"allow_downgrading_from_other_plan",
		],
		# TODO: Remove later, temporary change because site plan has all document_type plans
		filters={"document_type": "Site"},
	)

	if site_name or rg:
		team = get_current_team()
		release_group_name = rg if rg else frappe.db.get_value("Site", site_name, "group")
		release_group = frappe.get_doc("Release Group", release_group_name)
		is_private_bench = release_group.team == team and not release_group.public
		is_system_user = frappe.db.get_value("User", frappe.session.user, "user_type") == "System User"
		# poor man's bench paywall
		# this will not allow creation of $10 sites on private benches
		# wanted to avoid adding a new field, so doing this with a date check :)
		# TODO: find a better way to do paywalls
		paywall_date = frappe.utils.get_datetime("2021-09-21 00:00:00")
		is_paywalled_bench = is_private_bench and release_group.creation > paywall_date and not is_system_user

		site_server = frappe.db.get_value("Site", site_name, "server") if site_name else None
		on_dedicated_server = is_dedicated_server(site_server) if site_server else None

	else:
		on_dedicated_server = None
		is_paywalled_bench = False

	out = []
	for plan in plans:
		if is_paywalled_bench and plan.price_usd == 10:
			continue
		if not plan.allow_downgrading_from_other_plan and plan.price_usd == 5:
			continue
		if not on_dedicated_server and plan.dedicated_server_plan:
			continue
		if on_dedicated_server and not plan.dedicated_server_plan:
			continue
		out.append(plan)

	return out


def sites_with_recent_activity(sites, limit=3):
	site_activity = frappe.qb.DocType("Site Activity")

	query = (
		frappe.qb.from_(site_activity)
		.select(site_activity.site)
		.where(site_activity.site.isin(sites))
		.where(site_activity.action != "Backup")
		.orderby(site_activity.creation, order=frappe.qb.desc)
		.limit(limit)
		.distinct()
	)

	return query.run(pluck="site")


@frappe.whitelist()
<<<<<<< HEAD
def all(site_filter=None):  # noqa: C901
	from press.press.doctype.team.team import get_child_team_members

=======
def all(site_filter=None):
>>>>>>> ccb4e12d
	if site_filter is None:
		site_filter = {"status": "", "tag": ""}

	benches_with_updates = tuple(benches_with_available_update())

	sites = get_sites_query(site_filter, benches_with_updates).run(as_dict=True)

	for site in sites:
		site.server_region_info = get_server_region_info(site)
		site_plan_name = frappe.get_value("Site", site.name, "plan")
		site.plan = frappe.get_doc("Site Plan", site_plan_name) if site_plan_name else None
		site.tags = frappe.get_all(
			"Resource Tag",
			{"parent": site.name},
			pluck="tag_name",
		)
		if site.bench in benches_with_updates:
			site.update_available = True

	return sites


def get_sites_query(site_filter, benches_with_updates):
	Site = frappe.qb.DocType("Site")
	ReleaseGroup = frappe.qb.DocType("Release Group")

	from press.press.doctype.team.team import get_child_team_members

	team = get_current_team()
	child_teams = [x.name for x in get_child_team_members(team)]

	sites_query = (
		frappe.qb.from_(Site)
		.select(
			Site.name,
			Site.host_name,
			Site.status,
			Site.creation,
			Site.bench,
			Site.current_cpu_usage,
			Site.current_database_usage,
			Site.current_disk_usage,
			Site.trial_end_date,
			Site.team,
			Site.cluster,
			Site.group,
			ReleaseGroup.title,
			ReleaseGroup.version,
			ReleaseGroup.public,
		)
		.left_join(ReleaseGroup)
		.on(Site.group == ReleaseGroup.name)
		.orderby(Site.creation, order=frappe.qb.desc)
	)
	if child_teams:
		sites_query = sites_query.where(Site.team.isin([team, *child_teams]))
	else:
		sites_query = sites_query.where(Site.team == team)

	if site_filter["status"] == "Active":
		sites_query = sites_query.where(Site.status == "Active")
	elif site_filter["status"] == "Broken":
		sites_query = sites_query.where(Site.status == "Broken")
	elif site_filter["status"] == "Inactive":
		sites_query = sites_query.where(Site.status == "Inactive")
	elif site_filter["status"] == "Trial":
		sites_query = sites_query.where((Site.trial_end_date != "") & (Site.status != "Archived"))
	elif site_filter["status"] == "Update Available":
		sites_query = sites_query.where(Site.bench.isin(benches_with_updates) & (Site.status != "Archived"))
	else:
		sites_query = sites_query.where(Site.status != "Archived")

	if site_filter["tag"]:
		Tag = frappe.qb.DocType("Resource Tag")
		sites_with_tag = frappe.qb.from_(Tag).select(Tag.parent).where(Tag.tag_name == site_filter["tag"])
		sites_query = sites_query.where(Site.name.isin(sites_with_tag))
	return sites_query


@frappe.whitelist()
def site_tags():
	team = get_current_team()
	return frappe.get_all("Press Tag", {"team": team, "doctype_name": "Site"}, pluck="tag")


@frappe.whitelist()
@protected("Site")
def get(name):
	from frappe.utils.data import time_diff

	team = get_current_team()
	try:
		site = frappe.get_doc("Site", name)
	except frappe.DoesNotExistError:
		# If name is a custom domain then redirect to the site name
		site_name = frappe.db.get_value("Site Domain", name, "site")
		if site_name:
			frappe.local.response["type"] = "redirect"
			frappe.local.response["location"] = f"/api/method/press.api.site.get?name={site_name}"
			return None
		raise
	rg_info = frappe.db.get_value("Release Group", site.group, ["team", "version", "public"], as_dict=True)
	group_team = rg_info.team
	frappe_version = rg_info.version
	group_name = site.group if group_team == team or is_system_user(frappe.session.user) else None

	server = frappe.db.get_value(
		"Server",
		site.server,
		["name", "ip", "is_standalone", "proxy_server", "team"],
		as_dict=True,
	)
	if server.is_standalone:
		ip = server.ip
	else:
		ip = frappe.db.get_value("Proxy Server", server.proxy_server, "ip")

	site_migration = get_last_doc("Site Migration", {"site": site.name})
	if (
		site_migration
		and site_migration.status not in ["Failure", "Success"]
		and -1 <= time_diff(site_migration.scheduled_time, frappe.utils.now_datetime()).days <= 1
	):
		job = find(site_migration.steps, lambda x: x.status == "Running")
		site_migration = {
			"status": site_migration.status,
			"scheduled_time": site_migration.scheduled_time,
			"job_id": job.step_job if job else None,
		}
	else:
		site_migration = None

	version_upgrade = get_last_doc("Version Upgrade", {"site": site.name})
	if (
		version_upgrade
		and version_upgrade.status not in ["Failure", "Success"]
		and -1 <= time_diff(version_upgrade.scheduled_time, frappe.utils.now_datetime()).days <= 1
	):
		version_upgrade = {
			"status": version_upgrade.status,
			"scheduled_time": version_upgrade.scheduled_time,
			"job_id": frappe.get_value("Site Update", version_upgrade.site_update, "update_job"),
		}
	else:
		version_upgrade = None

	on_dedicated_server = is_dedicated_server(server.name)

	return {
		"name": site.name,
		"host_name": site.host_name,
		"status": site.status,
		"archive_failed": bool(site.archive_failed),
		"trial_end_date": site.trial_end_date,
		"setup_wizard_complete": site.setup_wizard_complete,
		"group": group_name,
		"team": site.team,
		"group_public": rg_info.public,
		"latest_frappe_version": frappe.db.get_value(
			"Frappe Version", {"status": "Stable", "public": True}, order_by="name desc"
		),
		"frappe_version": frappe_version,
		"server": site.server,
		"server_region_info": get_server_region_info(site),
		"can_change_plan": server.team != team or (on_dedicated_server and server.team == team),
		"hide_config": site.hide_config,
		"notify_email": site.notify_email,
		"ip": ip,
		"site_tags": [{"name": x.tag, "tag": x.tag_name} for x in site.tags],
		"tags": frappe.get_all("Press Tag", {"team": team, "doctype_name": "Site"}, ["name", "tag"]),
		"info": {
			"owner": frappe.db.get_value(
				"User",
				frappe.get_cached_doc("Team", site.team).user,
				["first_name", "last_name", "user_image"],
				as_dict=True,
			),
			"created_on": site.creation,
			"last_deployed": (
				frappe.db.get_all(
					"Site Activity",
					filters={"site": name, "action": "Update"},
					order_by="creation desc",
					limit=1,
					pluck="creation",
				)
				or [None]
			)[0],
			"auto_updates_enabled": not site.skip_auto_updates,
		},
		"pending_for_long": site.pending_for_long,
		"site_migration": site_migration,
		"version_upgrade": version_upgrade,
	}


@frappe.whitelist()
@protected("Site")
def check_for_updates(name):
	site = frappe.get_doc("Site", name)
	out = frappe._dict()
	out.update_available = site.bench in benches_with_available_update(site=name)
	if not out.update_available:
		return out

	bench: "Bench" = frappe.get_doc("Bench", site.bench)
	source = bench.candidate
	destinations = frappe.get_all(
		"Deploy Candidate Difference",
		filters={"source": source},
		limit=1,
		pluck="destination",
	)
	if not destinations:
		out.update_available = False
		return out

	destination = destinations[0]

	destination_candidate: "DeployCandidate" = frappe.get_doc("Deploy Candidate", destination)

	out.installed_apps = site.apps

	current_apps = bench.apps
	next_apps = destination_candidate.apps
	out.apps = get_updates_between_current_and_next_apps(
		current_apps,
		next_apps,
	)
	out.update_available = any([app["update_available"] for app in out.apps])
	return out


def get_updates_between_current_and_next_apps(
	current_apps: "DF.Table[BenchApp]",
	next_apps: "DF.Table[DeployCandidateApp]",
):
	from press.utils import get_app_tag

	apps = []
	for app in next_apps:
		bench_app = find(current_apps, lambda x: x.app == app.app)
		current_hash = bench_app.hash if bench_app else None
		source = frappe.get_doc("App Source", app.source)

		will_branch_change = False
		current_branch = source.branch
		if bench_app:
			current_source = frappe.get_doc("App Source", bench_app.source)
			will_branch_change = current_source.branch != source.branch
			current_branch = current_source.branch

		current_tag = (
			get_app_tag(source.repository, source.repository_owner, current_hash) if current_hash else None
		)
		next_hash = app.pullable_hash or app.hash
		apps.append(
			{
				"title": app.title,
				"app": app.app,
				"repository": source.repository,
				"repository_owner": source.repository_owner,
				"repository_url": source.repository_url,
				"branch": source.branch,
				"current_hash": current_hash,
				"current_tag": current_tag,
				"next_hash": next_hash,
				"next_tag": get_app_tag(source.repository, source.repository_owner, next_hash),
				"will_branch_change": will_branch_change,
				"current_branch": current_branch,
				"update_available": not current_hash or current_hash != next_hash,
			}
		)
	return apps


@frappe.whitelist()
@protected("Site")
def installed_apps(name):
	site = frappe.get_cached_doc("Site", name)
	return get_installed_apps(site)


def get_installed_apps(site, query_filters: dict | None = None):
	installed_apps = [app.app for app in site.apps]
	bench = frappe.get_doc("Bench", site.bench)
	installed_bench_apps = [app for app in bench.apps if app.app in installed_apps]

	filters = {"name": ("in", [d.source for d in installed_bench_apps])}

	if owner := query_filters.get("repository_owner"):
		filters["repository_owner"] = owner

	if branch := query_filters.get("branch"):
		filters["branch"] = branch

	sources = frappe.get_all(
		"App Source",
		fields=[
			"name",
			"app",
			"repository",
			"repository_url",
			"repository_owner",
			"branch",
			"team",
			"public",
			"app_title as title",
		],
		filters=filters,
	)

	installed_apps = []
	for app in installed_bench_apps:
		app_source = find(sources, lambda x: x.name == app.source)
		app_source.hash = app.hash
		app_source.commit_message = frappe.db.get_value("App Release", {"hash": app_source.hash}, "message")
		app_tags = frappe.db.get_value(
			"App Tag",
			{
				"repository": app_source.repository,
				"repository_owner": app_source.repository_owner,
				"hash": app_source.hash,
			},
			["tag", "timestamp"],
			as_dict=True,
		)
		app_source.update(app_tags if app_tags else {})
		app_source.subscription_available = bool(
			frappe.db.exists("Marketplace App Plan", {"price_usd": (">", 0), "app": app.app, "enabled": 1})
		)
		app_source.billing_type = is_prepaid_marketplace_app(app.app)
		if frappe.db.exists(
			"Subscription",
			{
				"site": site.name,
				"document_type": "Marketplace App",
				"document_name": app.app,
				"enabled": 1,
			},
		):
			subscription = frappe.get_doc(
				"Subscription",
				{
					"site": site.name,
					"document_type": "Marketplace App",
					"document_name": app.app,
					"enabled": 1,
				},
				["document_name as app", "plan"],
			)
			app_source.subscription = subscription
			marketplace_app_info = frappe.db.get_value(
				"Marketplace App", subscription.document_name, ["title", "image"], as_dict=True
			)

			app_source.app_title = marketplace_app_info.title
			app_source.app_image = marketplace_app_info.image

			app_source.plan_info = frappe.db.get_value(
				"Marketplace App Plan",
				subscription.plan,
				["price_usd", "price_inr", "name", "plan"],
				as_dict=True,
			)

			app_source.plans = get_plans_for_app(app.app)

			app_source.is_free = app_source.plan_info.price_usd <= 0
		else:
			app_source.subscription = {}

		installed_apps.append(app_source)

	return installed_apps


def get_server_region_info(site) -> dict:
	"""Return a Dict with `title` and `image`"""
	return frappe.db.get_value("Cluster", site.cluster, ["title", "image"], as_dict=True)


@frappe.whitelist()
@protected("Site")
def available_apps(name):
	site = frappe.get_doc("Site", name)

	installed_apps = [app.app for app in site.apps]

	bench = frappe.get_doc("Bench", site.bench)
	bench_sources = [app.source for app in bench.apps]

	available_sources = []
	sources = frappe.get_all(
		"App Source",
		fields=[
			"name",
			"app",
			"repository_url",
			"repository_owner",
			"branch",
			"team",
			"public",
			"app_title as title",
		],
		filters={"name": ("in", bench_sources)},
	)

	for source in sources:
		frappe_version = frappe.db.get_value("Release Group", bench.group, "version")

		if is_marketplace_app_source(source.name):
			app_plans = get_plans_for_app(source.app, frappe_version)
			source.billing_type = is_prepaid_marketplace_app(source.app)
		else:
			app_plans = []

		if len(app_plans) > 0:
			source.has_plans_available = True
			source.plans = app_plans

		if source.app not in installed_apps:
			available_sources.append(source)

	return sorted(available_sources, key=lambda x: bench_sources.index(x.name))


def is_marketplace_app_source(app_source_name):
	return frappe.db.exists("Marketplace App Version", {"source": app_source_name})


def is_prepaid_marketplace_app(app):
	return (
		frappe.db.get_value("Saas Settings", app, "billing_type")
		if frappe.db.exists("Saas Settings", app)
		else "postpaid"
	)


@frappe.whitelist()
@protected("Site")
def current_plan(name):
	from press.api.analytics import get_current_cpu_usage

	site = frappe.get_doc("Site", name)
	plan = frappe.get_doc("Site Plan", site.plan) if site.plan else None

	result = get_current_cpu_usage(name)
	total_cpu_usage_hours = flt(result / (3.6 * (10**9)), 5)

	usage = frappe.get_all(
		"Site Usage",
		fields=["database", "public", "private"],
		filters={"site": name},
		order_by="creation desc",
		limit=1,
	)
	if usage:
		usage = usage[0]
		total_database_usage = usage.database
		total_storage_usage = usage.public + usage.private
	else:
		total_database_usage = 0
		total_storage_usage = 0

	# number of hours until cpu usage resets
	now = frappe.utils.now_datetime()
	today_end = now.replace(hour=23, minute=59, second=59)
	hours_left_today = flt(time_diff_in_hours(today_end, now), 2)

	return {
		"current_plan": plan,
		"total_cpu_usage_hours": total_cpu_usage_hours,
		"hours_until_reset": hours_left_today,
		"max_database_usage": plan.max_database_usage if plan else None,
		"max_storage_usage": plan.max_storage_usage if plan else None,
		"total_database_usage": total_database_usage,
		"total_storage_usage": total_storage_usage,
		"database_access": plan.database_access if plan else None,
		"monitor_access": (is_system_user(frappe.session.user) or (plan.monitor_access if plan else None)),
		"usage_in_percent": {
			"cpu": site.current_cpu_usage,
			"disk": site.current_disk_usage,
			"database": site.current_database_usage,
		},
	}


@frappe.whitelist()
@protected("Site")
def change_plan(name, plan):
	frappe.get_doc("Site", name).set_plan(plan)


@frappe.whitelist()
@protected("Site")
def change_auto_update(name, auto_update_enabled):
	# Not so good, it should have been "enable_auto_updates"
	# TODO: Make just one checkbox to track auto updates
	return frappe.db.set_value("Site", name, "skip_auto_updates", not auto_update_enabled)


@frappe.whitelist()
@protected("Site")
def deactivate(name):
	frappe.get_doc("Site", name).deactivate()


@frappe.whitelist()
@protected("Site")
def activate(name):
	frappe.get_doc("Site", name).activate()


@frappe.whitelist()
@protected("Site")
def login(name, reason=None):
	return {"sid": frappe.get_doc("Site", name).login(reason), "site": name}


@frappe.whitelist()
@protected("Site")
def update(name, skip_failing_patches=False, skip_backups=False):
	return frappe.get_doc("Site", name).schedule_update(
		skip_failing_patches=skip_failing_patches, skip_backups=skip_backups
	)


@frappe.whitelist()
@protected("Site")
def last_migrate_failed(name):
	return frappe.get_doc("Site", name).last_migrate_failed()


@frappe.whitelist()
@protected("Site")
def backup(name, with_files=False):
	frappe.get_doc("Site", name).backup(with_files)


@frappe.whitelist()
@protected("Site")
def archive(name, force):
	frappe.get_doc("Site", name).archive(force=force)


@frappe.whitelist()
@protected("Site")
def reinstall(name):
	return frappe.get_doc("Site", name).reinstall()


@frappe.whitelist()
@protected("Site")
def migrate(name, skip_failing_patches=False):
	frappe.get_doc("Site", name).migrate(skip_failing_patches=skip_failing_patches)


@frappe.whitelist()
@protected("Site")
def clear_cache(name):
	frappe.get_doc("Site", name).clear_site_cache()


@frappe.whitelist()
@protected("Site")
def restore(name, files, skip_failing_patches=False):
	site = frappe.get_doc("Site", name)
	site.remote_database_file = files["database"]
	site.remote_public_file = files["public"]
	site.remote_private_file = files["private"]
	site.remote_config_file = files.get("config", "")
	site.save()
	site.reload()
	return site.restore_site(skip_failing_patches=skip_failing_patches)


@frappe.whitelist()
def exists(subdomain, domain):
	from press.press.doctype.site.site import Site

	return Site.exists(subdomain, domain)


@frappe.whitelist()
@protected("Site")
def setup_wizard_complete(name):
	return frappe.get_doc("Site", name).is_setup_wizard_complete()


def check_domain_allows_letsencrypt_certs(domain):
	# Check if domain is allowed to get letsencrypt certificates
	# This is a security measure to prevent unauthorized certificate issuance
	from tldextract import extract

	naked_domain = extract(domain).registered_domain
	resolver = Resolver(configure=False)
	resolver.nameservers = NAMESERVERS
	try:
		answer = resolver.query(naked_domain, "CAA")
		for rdata in answer:
			if "letsencrypt.org" in rdata.to_text():
				return True
	except dns.resolver.NoAnswer:
		pass  # no CAA record. Anything goes
	except dns.exception.DNSException:
		pass  # We have other probems
	else:
		frappe.throw(
			f"Domain {naked_domain} does not allow Let's Encrypt certificates. Please review CAA record for the same.",
			ConflictingCAARecord,
		)


def check_dns_cname(name, domain):
	result = {"type": "CNAME", "matched": False, "answer": ""}
	try:
		resolver = Resolver(configure=False)
		resolver.nameservers = NAMESERVERS
		answer = resolver.query(domain, "CNAME")
		mapped_domain = answer[0].to_text().rsplit(".", 1)[0]
		result["answer"] = answer.rrset.to_text()
		if mapped_domain == name:
			result["matched"] = True
	except dns.exception.DNSException as e:
		result["answer"] = str(e)
	except Exception as e:
		result["answer"] = str(e)
		log_error("DNS Query Exception - CNAME", site=name, domain=domain, exception=e)
<<<<<<< HEAD
	finally:
		return result  # noqa: B012
=======
	return result
>>>>>>> ccb4e12d


def check_dns_a(name, domain):
	result = {"type": "A", "matched": False, "answer": ""}
	try:
		resolver = Resolver(configure=False)
		resolver.nameservers = NAMESERVERS
		answer = resolver.query(domain, "A")
		domain_ip = answer[0].to_text()
		site_ip = resolver.query(name, "A")[0].to_text()
		result["answer"] = answer.rrset.to_text()
		if domain_ip == site_ip:
			result["matched"] = True
		elif site_ip:
			# We can issue certificates even if the domain points to the secondary proxies
			server = frappe.db.get_value("Site", name, "server")
			proxy = frappe.db.get_value("Server", server, "proxy_server")
			secondary_ips = frappe.get_all(
				"Proxy Server",
				{"status": "Active", "primary": proxy, "is_replication_setup": True},
				pluck="ip",
			)
			if domain_ip in secondary_ips:
				result["matched"] = True
	except dns.exception.DNSException as e:
		result["answer"] = str(e)
	except Exception as e:
		result["answer"] = str(e)
		log_error("DNS Query Exception - A", site=name, domain=domain, exception=e)
<<<<<<< HEAD
	finally:
		return result  # noqa: B012
=======
	return result
>>>>>>> ccb4e12d


def ensure_dns_aaaa_record_doesnt_exist(domain: str):
	"""
	Ensure that the domain doesn't have an AAAA record

	LetsEncrypt has issues with IPv6, so we need to ensure that the domain doesn't have an AAAA record
	ref: https://letsencrypt.org/docs/ipv6-support/#incorrect-ipv6-addresses
	"""
	try:
		resolver = Resolver(configure=False)
		resolver.nameservers = NAMESERVERS
		answer = resolver.query(domain, "AAAA")
		if answer:
			frappe.throw(
				f"Domain {domain} has an AAAA record. This causes issues with https certificate generation. Please remove the same to proceed.",
				AAAARecordExists,
			)
	except dns.resolver.NoAnswer:
		pass
	except dns.exception.DNSException:
		pass  # We have other probems


def check_dns_cname_a(name, domain):
	check_domain_allows_letsencrypt_certs(domain)
	ensure_dns_aaaa_record_doesnt_exist(domain)
	cname = check_dns_cname(name, domain)
	result = {"CNAME": cname}
	result.update(cname)

	if result["matched"]:
		return result

	a = check_dns_a(name, domain)
	result.update({"A": a})
	result.update(a)

	return result


@frappe.whitelist()
@protected("Site")
def check_dns(name, domain):
	return check_dns_cname_a(name, domain)


@frappe.whitelist()
def domain_exists(domain):
	return frappe.db.get_value("Site Domain", domain.lower(), "site")


@frappe.whitelist()
@protected("Site")
def add_domain(name, domain):
	frappe.get_doc("Site", name).add_domain(domain)


@frappe.whitelist()
@protected("Site")
def remove_domain(name, domain):
	frappe.get_doc("Site", name).remove_domain(domain)


@frappe.whitelist()
@protected("Site")
def retry_add_domain(name, domain):
	frappe.get_doc("Site", name).retry_add_domain(domain)


@frappe.whitelist()
@protected("Site")
def set_host_name(name, domain):
	frappe.get_doc("Site", name).set_host_name(domain)


@frappe.whitelist()
@protected("Site")
def set_redirect(name, domain):
	frappe.get_doc("Site", name).set_redirect(domain)


@frappe.whitelist()
@protected("Site")
def unset_redirect(name, domain):
	frappe.get_doc("Site", name).unset_redirect(domain)


@frappe.whitelist()
@protected("Site")
def install_app(name, app, plan=None):
	frappe.get_doc("Site", name).install_app(app, plan)


@frappe.whitelist()
@protected("Site")
def uninstall_app(name, app):
	frappe.get_doc("Site", name).uninstall_app(app)


@frappe.whitelist()
@protected("Site")
def logs(name):
	return frappe.get_doc("Site", name).server_logs


@frappe.whitelist()
@protected("Site")
def log(name, log):
	return frappe.get_doc("Site", name).get_server_log(log)


@frappe.whitelist()
@protected("Site")
def site_config(name):
	site = frappe.get_doc("Site", name)
	config = list(filter(lambda x: not x.internal, site.configuration))

	secret_keys = frappe.get_all("Site Config Key", filters={"type": "Password"}, pluck="key")
	for c in config:
		if c.key in secret_keys:
			c.type = "Password"
			c.value = "*******"

	return config


@frappe.whitelist()
@protected("Site")
def update_config(name, config):
	config = frappe.parse_json(config)
	config = [frappe._dict(c) for c in config]

	sanitized_config = []
	for c in config:
		if c.key in get_client_blacklisted_keys():
			continue
		if frappe.db.exists("Site Config Key", c.key):
			c.type = frappe.db.get_value("Site Config Key", c.key, "type")
		if c.type == "Number":
			c.value = flt(c.value)
		elif c.type == "Boolean":
			c.value = bool(sbool(c.value))
		elif c.type == "JSON":
			c.value = frappe.parse_json(c.value)
		elif c.type == "Password" and c.value == "*******":
			c.value = frappe.get_value("Site Config", {"key": c.key, "parent": name}, "value")
		sanitized_config.append(c)

	site = frappe.get_doc("Site", name)
	site.update_site_config(sanitized_config)
	return list(filter(lambda x: not x.internal, site.configuration))


@frappe.whitelist()
def get_trial_plan():
	return frappe.db.get_value("Press Settings", None, "press_trial_plan")


@frappe.whitelist()
def get_upload_link(file, parts=1):
	bucket_name = frappe.db.get_single_value("Press Settings", "remote_uploads_bucket")
	expiration = frappe.db.get_single_value("Press Settings", "remote_link_expiry") or 3600
	object_name = get_remote_key(file)
	parts = int(parts)

	s3_client = client(
		"s3",
		aws_access_key_id=frappe.db.get_single_value("Press Settings", "remote_access_key_id"),
		aws_secret_access_key=get_decrypted_password(
			"Press Settings", "Press Settings", "remote_secret_access_key"
		),
		region_name="ap-south-1",
	)
	try:
		# The response contains the presigned URL and required fields
		if parts > 1:
			signed_urls = []
			response = s3_client.create_multipart_upload(Bucket=bucket_name, Key=object_name)

			for count in range(parts):
				signed_url = s3_client.generate_presigned_url(
					ClientMethod="upload_part",
					Params={
						"Bucket": bucket_name,
						"Key": object_name,
						"UploadId": response.get("UploadId"),
						"PartNumber": count + 1,
					},
				)
				signed_urls.append(signed_url)

			payload = response
			payload["signed_urls"] = signed_urls
			return payload

		return s3_client.generate_presigned_post(bucket_name, object_name, ExpiresIn=expiration)

	except ClientError as e:
		log_error("Failed to Generate Presigned URL", content=e)


@frappe.whitelist()
def multipart_exit(file, id, action, parts=None):
	s3_client = client(
		"s3",
		aws_access_key_id=frappe.db.get_single_value("Press Settings", "remote_access_key_id"),
		aws_secret_access_key=get_decrypted_password(
			"Press Settings",
			"Press Settings",
			"remote_secret_access_key",
			raise_exception=False,
		),
		region_name="ap-south-1",
	)
	if action == "abort":
		response = s3_client.abort_multipart_upload(Bucket="uploads.frappe.cloud", Key=file, UploadId=id)
	elif action == "complete":
		parts = json.loads(parts)
		# After completing for all parts, you will use complete_multipart_upload api which requires that parts list
		response = s3_client.complete_multipart_upload(
			Bucket="uploads.frappe.cloud",
			Key=file,
			UploadId=id,
			MultipartUpload={"Parts": parts},
		)
	return response


@frappe.whitelist()
def uploaded_backup_info(file=None, path=None, type=None, size=None, url=None):
	doc = frappe.get_doc(
		{
			"doctype": "Remote File",
			"file_name": file,
			"file_type": type,
			"file_size": size,
			"file_path": path,
			"url": url,
			"bucket": frappe.db.get_single_value("Press Settings", "remote_uploads_bucket"),
		}
	).insert()
	add_tag("Site Upload", doc.doctype, doc.name)
	return doc.name


@frappe.whitelist()
def get_backup_links(url, email, password):
	try:
		files = get_frappe_backups(url, email, password)
	except requests.RequestException as e:
		frappe.throw(f"Could not fetch backups from {url}. Error: {e}")
	remote_files = []
	for file_type, file_url in files.items():
		file_name = file_url.split("backups/")[1].split("?sid=")[0]
		remote_files.append(
			{
				"type": file_type,
				"remote_file": uploaded_backup_info(file=file_name, url=file_url, type=file_type),
				"file_name": file_name,
				"url": file_url,
			}
		)

	return remote_files


@frappe.whitelist()
@protected("Site")
def enable_auto_update(name):
	site_doc = frappe.get_doc("Site", name)
	if not site_doc.auto_updates_scheduled:
		site_doc.auto_updates_scheduled = True
		site_doc.save()


@frappe.whitelist()
@protected("Site")
def disable_auto_update(name):
	site_doc = frappe.get_doc("Site", name)
	if site_doc.auto_updates_scheduled:
		site_doc.auto_updates_scheduled = False
		site_doc.save()


@frappe.whitelist()
@protected("Site")
def get_auto_update_info(name):
	return frappe.get_doc("Site", name).get_auto_update_info()


@frappe.whitelist()
@protected("Site")
def update_auto_update_info(name, info=None):
	site_doc = frappe.get_doc("Site", name, for_update=True)
	site_doc.update(info or {})
	site_doc.save()


@frappe.whitelist()
@protected("Site")
def get_database_access_info(name):
	return frappe.get_doc("Site", name).get_database_access_info()


@frappe.whitelist()
@protected("Site")
def enable_database_access(name, mode="read_only"):
	site_doc = frappe.get_doc("Site", name)
	return site_doc.enable_database_access(mode)


@frappe.whitelist()
@protected("Site")
def disable_database_access(name):
	site_doc = frappe.get_doc("Site", name)
	disable_access_job = site_doc.disable_database_access()
	return disable_access_job.name


@frappe.whitelist()
def get_job_status(job_name):
	return {"status": frappe.db.get_value("Agent Job", job_name, "status")}


@frappe.whitelist()
@protected("Site")
def change_notify_email(name, email):
	site_doc = frappe.get_doc("Site", name)
	site_doc.notify_email = email
	site_doc.save(ignore_permissions=True)


@frappe.whitelist()
@protected("Site")
def send_change_team_request(name, team_mail_id, reason):
	frappe.get_doc("Site", name).send_change_team_request(team_mail_id, reason)


@frappe.whitelist(allow_guest=True)
def confirm_site_transfer(key):
	cache = frappe.cache.get_value(f"site_transfer_data:{key}")

	if cache:
		site, team_change = cache

		team_change = frappe.get_doc("Team Change", team_change)
		team_change.transfer_completed = True
		team_change.save()
		frappe.db.commit()

		frappe.cache.delete_value(f"site_transfer_data:{key}")

		frappe.response.type = "redirect"
		frappe.response.location = f"/dashboard/sites/{site}"
	else:
		from frappe import _

		frappe.respond_as_web_page(
			_("Not Permitted"),
			_("The link you are using is invalid or expired."),
			http_status_code=403,
			indicator_color="red",
		)


@frappe.whitelist()
@protected("Site")
def add_server_to_release_group(name, group_name, server=None):
	if not server:
		server = frappe.db.get_value("Site", name, "server")

	rg = frappe.get_doc("Release Group", group_name)

	if not frappe.db.exists("Deploy Candidate", {"status": "Success", "group": group_name}):
		frappe.throw(
			f"There should be atleast one deploy in the bench {frappe.bold(rg.title)} to do a site migration or a site version upgrade."
		)

	deploy = rg.add_server(server, deploy=True)

	bench = find(deploy.benches, lambda bench: bench.server == server).bench
	return frappe.get_value("Agent Job", {"bench": bench, "job_type": "New Bench"}, "name")


@frappe.whitelist()
def validate_group_for_upgrade(name, group_name):
	server = frappe.db.get_value("Site", name, "server")
	rg = frappe.get_doc("Release Group", group_name)
	if server not in [server.server for server in rg.servers]:
		return False
	return True


@frappe.whitelist()
@protected("Site")
def change_group_options(name):
	from press.press.doctype.press_role.press_role import check_role_permissions

	team = get_current_team()
	group, server, plan = frappe.db.get_value("Site", name, ["group", "server", "plan"])

	if plan and not frappe.db.get_value("Site Plan", plan, "private_benches"):
		frappe.throw(
			"The current plan doesn't allow the site to be in a private bench. Please upgrade to a higher plan to move your site."
		)

	version = frappe.db.get_value("Release Group", group, "version")

	Bench = frappe.qb.DocType("Bench")
	ReleaseGroup = frappe.qb.DocType("Release Group")
	query = (
		frappe.qb.from_(Bench)
		.select(Bench.group.as_("name"), ReleaseGroup.title)
		.inner_join(ReleaseGroup)
		.on(ReleaseGroup.name == Bench.group)
		.where(Bench.status == "Active")
		.where(ReleaseGroup.name != group)
		.where(ReleaseGroup.version == version)
		.where(ReleaseGroup.team == team)
		.where(Bench.server == server)
		.groupby(Bench.group)
	)

	if roles := check_role_permissions("Release Group"):
		PressRolePermission = frappe.qb.DocType("Press Role Permission")

		query = (
			query.join(PressRolePermission)
			.on(PressRolePermission.release_group == ReleaseGroup.name & PressRolePermission.role.isin(roles))
			.distinct()
		)

<<<<<<< HEAD
	benches = query.run(as_dict=True)

	return benches  # noqa: RET504
=======
	return query.run(as_dict=True)
>>>>>>> ccb4e12d


@frappe.whitelist()
@protected("Site")
def clone_group(name: str, new_group_title: str, server: str | None = None):
	site = frappe.get_doc("Site", name)
	group = frappe.get_doc("Release Group", site.group)
	cloned_group = frappe.new_doc("Release Group")

	cloned_group.update(
		{
			"title": new_group_title,
			"team": get_current_team(),
			"public": 0,
			"enabled": 1,
			"version": group.version,
			"dependencies": group.dependencies,
			"is_redisearch_enabled": group.is_redisearch_enabled,
			"servers": [{"server": server if server else site.server, "default": False}],
		}
	)

	# add apps to rg if they are installed in site
	apps_installed_in_site = [app.app for app in site.apps]
	cloned_group.apps = [app for app in group.apps if app.app in apps_installed_in_site]

	cloned_group.insert()

	candidate = cloned_group.create_deploy_candidate()
	candidate.schedule_build_and_deploy()

	return {
		"bench_name": cloned_group.name,
		"candidate_name": candidate.name,
	}


@frappe.whitelist()
@protected("Site")
def change_group(name, group, skip_failing_patches=False):
	team = frappe.db.get_value("Release Group", group, "team")
	if team != get_current_team():
		frappe.throw(f"Bench {group} does not belong to your team")

	site = frappe.get_doc("Site", name)
	site.move_to_group(group, skip_failing_patches=skip_failing_patches)


@frappe.whitelist()
@protected("Site")
def change_region_options(name):
	group, cluster = frappe.db.get_value("Site", name, ["group", "cluster"])

	group = frappe.get_doc("Release Group", group)
	cluster_names = group.get_clusters()
	group_regions = frappe.get_all(
		"Cluster", filters={"name": ("in", cluster_names)}, fields=["name", "title", "image"]
	)

	return {
		"regions": [region for region in group_regions if region.name != cluster],
		"current_region": cluster,
	}


@frappe.whitelist()
@protected("Site")
def change_region(name, cluster, scheduled_datetime=None, skip_failing_patches=False):
	group = frappe.db.get_value("Site", name, "group")
	bench_vals = frappe.db.get_value(
		"Bench", {"group": group, "cluster": cluster, "status": "Active"}, ["name", "server"]
	)

	if bench_vals is None:
		frappe.throw(f"Bench {group} does not have an existing deploy in {cluster}")

	bench, server = bench_vals

	site_migration = frappe.get_doc(
		{
			"doctype": "Site Migration",
			"site": name,
			"destination_group": group,
			"destination_bench": bench,
			"destination_server": server,
			"destination_cluster": cluster,
			"scheduled_time": scheduled_datetime,
			"skip_failing_patches": skip_failing_patches,
		}
	).insert()

	if not scheduled_datetime:
		site_migration.start()


@frappe.whitelist()
@protected("Site")
def get_private_groups_for_upgrade(name, version):
	from press.press.doctype.press_role.press_role import check_role_permissions

	team = get_current_team()
	version_number = frappe.db.get_value("Frappe Version", version, "number")
	next_version = frappe.db.get_value(
		"Frappe Version",
		{
			"number": version_number + 1,
			"status": ("in", ("Stable", "End of Life")),
			"public": True,
		},
		"name",
	)

	ReleaseGroup = frappe.qb.DocType("Release Group")
	ReleaseGroupServer = frappe.qb.DocType("Release Group Server")

	query = (
		frappe.qb.from_(ReleaseGroup)
		.select(ReleaseGroup.name, ReleaseGroup.title)
		.join(ReleaseGroupServer)
		.on(ReleaseGroupServer.parent == ReleaseGroup.name)
		.where(ReleaseGroup.enabled == 1)
		.where(ReleaseGroup.team == team)
		.where(ReleaseGroup.public == 0)
		.where(ReleaseGroup.version == next_version)
		.distinct()
	)

	if roles := check_role_permissions("Release Group"):
		PressRolePermission = frappe.qb.DocType("Press Role Permission")

		query = (
			query.join(PressRolePermission)
			.on(PressRolePermission.release_group == ReleaseGroup.name & PressRolePermission.role.isin(roles))
			.distinct()
		)

<<<<<<< HEAD
	private_groups = query.run(as_dict=True)

	return private_groups  # noqa: RET504
=======
	return query.run(as_dict=True)
>>>>>>> ccb4e12d


@frappe.whitelist()
@protected("Site")
def version_upgrade(name, destination_group, scheduled_datetime=None, skip_failing_patches=False):
	site = frappe.get_doc("Site", name)
	current_version, shared_site = frappe.db.get_value("Release Group", site.group, ["version", "public"])
	next_version = f"Version {int(current_version.split(' ')[1]) + 1}"

	if shared_site:
		ReleaseGroup = frappe.qb.DocType("Release Group")
		ReleaseGroupServer = frappe.qb.DocType("Release Group Server")

		destination_group = (
			frappe.qb.from_(ReleaseGroup)
			.select(ReleaseGroup.name)
			.join(ReleaseGroupServer)
			.on(ReleaseGroupServer.parent == ReleaseGroup.name)
			.where(ReleaseGroup.version == next_version)
			.where(ReleaseGroup.public == 1)
			.where(ReleaseGroup.enabled == 1)
			.where(ReleaseGroupServer.server == site.server)
			.run(as_dict=True, pluck="name")
		)

		if destination_group:
			destination_group = destination_group[0]
		else:
			frappe.throw(f"There are no public benches with the version {frappe.bold(next_version)}.")

	version_upgrade = frappe.get_doc(
		{
			"doctype": "Version Upgrade",
			"site": name,
			"destination_group": destination_group,
			"scheduled_time": scheduled_datetime,
			"skip_failing_patches": skip_failing_patches,
		}
	).insert()

	if not scheduled_datetime:
		version_upgrade.start()


@frappe.whitelist()
@protected("Site")
def change_server_options(name):
	site_server = frappe.db.get_value("Site", name, "server")
	return frappe.db.get_all(
		"Server",
		{"team": get_current_team(), "status": "Active", "name": ("!=", site_server)},
		["name", "title"],
	)


@frappe.whitelist()
@protected("Site")
def is_server_added_in_group(name, server):
	site_group = frappe.get_value("Site", name, "group")
	rg = frappe.get_doc("Release Group", site_group)
	if server not in [s.server for s in rg.servers]:
		return False
	return True


@frappe.whitelist()
@protected("Site")
def change_server(name, server, scheduled_datetime=None, skip_failing_patches=False):
	group = frappe.db.get_value("Site", name, "group")
	bench = frappe.db.get_value("Bench", {"group": group, "status": "Active", "server": server}, "name")

	if not bench:
		if frappe.db.exists(
			"Agent Job",
			{
				"job_type": "New Bench",
				"status": ("in", ("Pending", "Running")),
				"server": server,
			},
		):
			frappe.throw(
				f"Please wait for the new deploy to be created in the server {frappe.bold(server)} if you have just added a new server to the bench."
			)
		else:
			frappe.throw(
				f"A deploy does not exist in the server {frappe.bold(server)}. Please schedule a new deploy on your bench and try again."
			)

	site_migration = frappe.get_doc(
		{
			"doctype": "Site Migration",
			"site": name,
			"destination_bench": bench,
			"scheduled_time": scheduled_datetime,
			"skip_failing_patches": skip_failing_patches,
		}
	).insert()

	if not scheduled_datetime:
		site_migration.start()


@frappe.whitelist()
def get_site_config_standard_keys():
	return frappe.get_all(
		"Site Config Key",
		{"internal": 0},
		["name", "key", "title", "description", "type"],
		order_by="title asc",
	)<|MERGE_RESOLUTION|>--- conflicted
+++ resolved
@@ -87,11 +87,7 @@
 			if owner == team or has_role("Press Support Agent"):
 				return wrapped(*args, **kwargs)
 
-<<<<<<< HEAD
 		frappe.throw("Not Permitted", frappe.PermissionError)  # noqa: RET503
-=======
-		return frappe.throw("Not Permitted", frappe.PermissionError)
->>>>>>> ccb4e12d
 
 	return wrapper
 
@@ -131,11 +127,7 @@
 	return None
 
 
-<<<<<<< HEAD
-def _new(site, server: str | None = None, ignore_plan_validation: bool = False):  # noqa: C901
-=======
 def _new(site, server: str | None = None, ignore_plan_validation: bool = False):
->>>>>>> ccb4e12d
 	team = get_current_team(get_doc=True)
 	if not team.enabled:
 		frappe.throw("You cannot create a new site because your account is disabled")
@@ -482,13 +474,10 @@
 		{"sources": ["source", "version"]},
 		{"localisation_apps": ["marketplace_app", "country"]},
 	]
-<<<<<<< HEAD
 	if frappe.db.get_value("Team", get_current_team(), "auto_install_localisation_app_enabled"):
 		fields += [
 			{"localisation_apps": ["marketplace_app", "country"]},
 		]
-=======
->>>>>>> ccb4e12d
 
 	marketplace_apps = frappe.qb.get_query(
 		"Marketplace App",
@@ -535,11 +524,7 @@
 
 
 @frappe.whitelist()
-<<<<<<< HEAD
 def options_for_new(for_bench: str | None = None):  # noqa: C901
-=======
-def options_for_new(for_bench: str | None = None):  # noqa: C901 🥲
->>>>>>> ccb4e12d
 	for_bench = str(for_bench) if for_bench else None
 	if for_bench:
 		version = frappe.db.get_value("Release Group", for_bench, "version")
@@ -787,7 +772,7 @@
 
 
 @frappe.whitelist()
-def get_site_plans():  # noqa: C901
+def get_site_plans():
 	plans = Plan.get_plans(
 		doctype="Site Plan",
 		fields=[
@@ -968,13 +953,7 @@
 
 
 @frappe.whitelist()
-<<<<<<< HEAD
-def all(site_filter=None):  # noqa: C901
-	from press.press.doctype.team.team import get_child_team_members
-
-=======
 def all(site_filter=None):
->>>>>>> ccb4e12d
 	if site_filter is None:
 		site_filter = {"status": "", "tag": ""}
 
@@ -1604,12 +1583,7 @@
 	except Exception as e:
 		result["answer"] = str(e)
 		log_error("DNS Query Exception - CNAME", site=name, domain=domain, exception=e)
-<<<<<<< HEAD
-	finally:
-		return result  # noqa: B012
-=======
 	return result
->>>>>>> ccb4e12d
 
 
 def check_dns_a(name, domain):
@@ -1639,12 +1613,7 @@
 	except Exception as e:
 		result["answer"] = str(e)
 		log_error("DNS Query Exception - A", site=name, domain=domain, exception=e)
-<<<<<<< HEAD
-	finally:
-		return result  # noqa: B012
-=======
 	return result
->>>>>>> ccb4e12d
 
 
 def ensure_dns_aaaa_record_doesnt_exist(domain: str):
@@ -2078,13 +2047,7 @@
 			.distinct()
 		)
 
-<<<<<<< HEAD
-	benches = query.run(as_dict=True)
-
-	return benches  # noqa: RET504
-=======
 	return query.run(as_dict=True)
->>>>>>> ccb4e12d
 
 
 @frappe.whitelist()
@@ -2221,13 +2184,7 @@
 			.distinct()
 		)
 
-<<<<<<< HEAD
-	private_groups = query.run(as_dict=True)
-
-	return private_groups  # noqa: RET504
-=======
 	return query.run(as_dict=True)
->>>>>>> ccb4e12d
 
 
 @frappe.whitelist()
