# -*- coding: utf-8 -*-
# Copyright (c) 2021, Frappe and contributors
# For license information, please see license.txt

import json
import frappe

from typing import Dict, List
from frappe.core.utils import find
from press.api.bench import options
from press.api.site import protected
from press.press.doctype.app.app import new_app as new_app_doc
from press.press.doctype.app_source.app_source import AppSource
from press.press.doctype.app_release.app_release import AppRelease
from press.utils import get_current_team, get_last_doc, unique, get_app_tag
from press.press.doctype.marketplace_app.marketplace_app import MarketplaceApp
from press.press.doctype.app_release_approval_request.app_release_approval_request import (
	AppReleaseApprovalRequest,
)
from press.press.doctype.marketplace_app.marketplace_app import get_plans_for_app


@frappe.whitelist()
def become_publisher():
	"""Turn on marketplace developer mode for current team"""
	current_team = get_current_team(get_doc=True)
	current_team.is_developer = True
	current_team.save()


@frappe.whitelist()
def developer_toggle_allowed():
	"""Feature flag to allow display of developer account toggle"""
	# Already a developer
	current_team = get_current_team(get_doc=True)
	if current_team.is_developer:
		return False

	return frappe.db.get_value("Press Settings", None, "allow_developer_account") == "1"


@frappe.whitelist()
def frappe_versions():
	"""Return a list of Frappe Version names"""
	return frappe.get_all("Frappe Version", pluck="name", order_by="name desc")


@frappe.whitelist()
def get_apps() -> List[Dict]:
	"""Return list of apps developed by the current team"""
	team = get_current_team()
	apps = frappe.get_all(
		"Marketplace App",
		fields=["name", "title", "image", "app", "status", "description"],
		filters={"team": team},
		order_by="title",
	)

	return apps


@frappe.whitelist()
@protected("Marketplace App")
def get_app(name: str) -> Dict:
	"""Return the `Marketplace App` document with name"""
	app = frappe.get_doc("Marketplace App", name).as_dict()
	deploy_info = deploy_information(name)

	# Attach sources information to marketplace sources
	for source in app.sources:
		source_information = frappe.get_doc("App Source", source.source).as_dict()
		source_information.status = deploy_info.get(source.version)
		source.source_information = source_information

	return app


@frappe.whitelist()
@protected("Marketplace App")
def deploy_information(name: str):
	"""Return the deploy information for marketplace app `app`"""
	marketplace_app: MarketplaceApp = frappe.get_doc("Marketplace App", name)
	return marketplace_app.get_deploy_information()


@frappe.whitelist()
@protected("Marketplace App")
def published_versions(name: str) -> List[Dict]:
	"""Return a list of published versions of the app `name`"""
	app: MarketplaceApp = frappe.get_doc("Marketplace App", name)

	versions = []
	for source in app.sources:
		app_source = frappe.get_doc("App Source", source.source)
		version = {
			"version": source.version,
			"repository_url": app_source.repository_url,
			"repository": app_source.repository,
			"branch": app_source.branch,
			"repository_owner": app_source.repository_owner,
			"source": source.source,
		}
		versions.append(version)

	return versions


@frappe.whitelist()
def profile_image_url(app: str) -> str:
	return frappe.db.get_value("Marketplace App", app, "image")


@frappe.whitelist()
def update_app_image() -> str:
	"""Handles App Image Upload"""
	app_name = frappe.form_dict.docname
	_file = frappe.get_doc(
		{
			"doctype": "File",
			"attached_to_doctype": "Marketplace App",
			"attached_to_name": app_name,
			"attached_to_field": "image",
			"folder": "Home/Attachments",
			"file_name": frappe.local.uploaded_filename,
			"is_private": 0,
			"content": frappe.local.uploaded_file,
		}
	)
	_file.save(ignore_permissions=True)
	file_url = _file.file_url
	frappe.db.set_value("Marketplace App", app_name, "image", file_url)

	return file_url


@frappe.whitelist()
def update_app_profile(name: str, title: str, category: str) -> MarketplaceApp:
	"""Update `title` and `category`"""
	app: MarketplaceApp = frappe.get_doc("Marketplace App", name)
	app.title = title
	app.category = category
	app.save(ignore_permissions=True)

	return app


@frappe.whitelist()
def update_app_links(name: str, links: Dict) -> None:
	"""Update links related to app"""
	app: MarketplaceApp = frappe.get_doc("Marketplace App", name)
	app.update(links)
	app.save(ignore_permissions=True)


@frappe.whitelist()
def categories() -> List[str]:
	"""Return a list of Marketplace App Categories"""
	categories = frappe.get_all("Marketplace App Category", pluck="name")
	return categories


@frappe.whitelist()
def update_app_summary(name: str, summary: str) -> None:
	"""Update the `description` of Marketplace App `name`"""
	app: MarketplaceApp = frappe.get_doc("Marketplace App", name)
	app.description = summary
	app.save(ignore_permissions=True)


@frappe.whitelist()
def update_app_description(name: str, description: str) -> None:
	"""Update the `long_description` of Marketplace App `name`"""
	app: MarketplaceApp = frappe.get_doc("Marketplace App", name)
	app.long_description = description
	app.save(ignore_permissions=True)


@frappe.whitelist()
def releases(app: str, source: str, start: int = 0) -> List[Dict]:
	"""Return list of App Releases for this `app` and `source` in order of creation time"""

	app_releases = frappe.get_all(
		"App Release",
		filters={"app": app, "source": source},
		fields="*",
		order_by="creation desc",
		start=start,
		limit=15,
	)

	for release in app_releases:
		# Attach rejection feedback (if any)
		try:
			feedback = reason_for_rejection(release.name)
		except frappe.ValidationError:
			feedback = ""
		release.reason_for_rejection = feedback

		# Attach release tag
		app_source = frappe.get_doc("App Source", release.source)
		release.tag = get_app_tag(
			app_source.repository, app_source.repository_owner, release.hash
		)

	return app_releases


@frappe.whitelist()
def get_app_source(name: str) -> AppSource:
	"""Return `App Source` document having `name`"""
	return frappe.get_doc("App Source", name)


@frappe.whitelist()
def latest_approved_release(source: str) -> AppRelease:
	"""Return the latest app release with `approved` status"""
	return get_last_doc("App Release", {"source": source, "status": "Approved"})


@frappe.whitelist()
def create_approval_request(marketplace_app: str, app_release: str):
	"""Create a new Approval Request for given `app_release`"""
	AppReleaseApprovalRequest.create(marketplace_app, app_release)


@frappe.whitelist()
def cancel_approval_request(app_release: str):
	"""Cancel Approval Request for given `app_release`"""
	get_latest_approval_request(app_release).cancel()


@frappe.whitelist()
def reason_for_rejection(app_release: str) -> str:
	"""Return feedback given on a `Rejected` approval request"""
	approval_request = get_latest_approval_request(app_release)
	app_release = frappe.get_doc("App Release", app_release)

	if app_release.status != "Rejected":
		frappe.throw("The request for the given app release was not rejected!")

	return approval_request.reason_for_rejection


def get_latest_approval_request(app_release: str):
	"""Return Approval request for the given `app_release`, throws if not found"""
	approval_requests = frappe.get_all(
		"App Release Approval Request",
		filters={"app_release": app_release},
		pluck="name",
		order_by="creation desc",
	)

	if len(approval_requests) == 0:
		frappe.throw("No approval request exists for the given app release")

	approval_request: AppReleaseApprovalRequest = frappe.get_doc(
		"App Release Approval Request", approval_requests[0]
	)

	return approval_request


@frappe.whitelist()
def options_for_marketplace_app() -> Dict[str, Dict]:
	""""""
	# Get versions (along with apps and associated sources)
	# which belong to the current team
	versions = options(only_by_current_team=True)["versions"]

	filtered_apps = []

	for version in versions:
		# Remove Frappe Framework
		version["apps"] = [app for app in version["apps"] if app["name"] != "frappe"]

		for app in version["apps"]:
			if not is_on_marketplace(app["name"]):
				for source in app["sources"]:
					source["version"] = version["name"]
				filtered_apps.append(app)

			else:
				marketplace_app = frappe.get_doc("Marketplace App", app["name"])
				marketplace_versions = [v.version for v in marketplace_app.sources]

				if version["name"] not in marketplace_versions:
					for source in app["sources"]:
						source["version"] = version["name"]
					filtered_apps.append(app)

	aggregated_sources = {}

	for app in filtered_apps:
		aggregated_sources.setdefault(app["name"], []).extend(app["sources"])
		# Remove duplicate sources
		aggregated_sources[app["name"]] = unique(
			aggregated_sources[app["name"]], lambda x: x["name"]
		)

	marketplace_options = []
	for app_name, sources in aggregated_sources.items():
		app = find(filtered_apps, lambda x: x["name"] == app_name)
		marketplace_options.append(
			{
				"name": app_name,
				"sources": sources,
				"source": app["source"],
				"title": app["title"],
			}
		)

	return marketplace_options


def is_on_marketplace(app: str) -> bool:
	"""Returns `True` if this `app` is on marketplace else `False`"""
	return frappe.db.exists("Marketplace App", app)


@frappe.whitelist()
def new_app(app: Dict):
	name = app["name"]
	team = get_current_team()

	if frappe.db.exists("App", name):
		app_doc = frappe.get_doc("App", name)
	else:
		app_doc = new_app_doc(name, app["title"])

	source = app_doc.add_source(
		app["version"],
		app["repository_url"],
		app["branch"],
		team,
		app["github_installation_id"],
	)

	return add_app(source.name, app_doc.name)


@frappe.whitelist()
def add_app(source: str, app: str):
	if not is_on_marketplace(app):
		supported_versions = frappe.get_all(
			"App Source Version", filters={"parent": source}, pluck="version"
		)
		marketplace_app = frappe.get_doc(
			doctype="Marketplace App",
			app=app,
			team=get_current_team(),
			description="Please add a short description about your app here...",
			sources=[{"version": v, "source": source} for v in supported_versions],
		).insert()

	else:
		marketplace_app = frappe.get_doc("Marketplace App", app)

		if marketplace_app.team != get_current_team():
			frappe.throw(
				f"The app {marketplace_app.name} already exists and is owned by some other team."
			)

		# Versions on marketplace
		versions = [v.version for v in marketplace_app.sources]

		app_source = frappe.get_doc("App Source", source)
		# Versions on this app `source`
		app_source_versions = [v.version for v in app_source.versions]

		version_difference = set(app_source_versions) - set(versions)
		if version_difference:
			# App source contains version not yet in marketplace
			for version in version_difference:
				marketplace_app.append("sources", {"source": source, "version": version})
				marketplace_app.save()
		else:
			frappe.throw("A marketplace app already exists with the given versions!")

	return marketplace_app.name


@frappe.whitelist()
@protected("Marketplace App")
def analytics(name: str):
	marketplace_app_doc: MarketplaceApp = frappe.get_doc("Marketplace App", name)
	return marketplace_app_doc.get_analytics()


<<<<<<< HEAD
# PAID APPS APIs
# (might refactor later to a separate file
#  like 'api/marketplace/billing.py')


@frappe.whitelist()
def get_marketplace_subscriptions_for_site(site: str):
	subscriptions = frappe.db.get_all(
		"Marketplace App Subscription",
		filters={"site": site},
		fields=["name", "app", "status", "marketplace_app_plan"],
	)

	for subscription in subscriptions:
		subscription.app_title = frappe.db.get_value(
			"Marketplace App", subscription.app, "title"
		)

		subscription.plan_title = frappe.db.get_value(
			"Marketplace App Plan", subscription.marketplace_app_plan, "plan"
		)

	return subscriptions


@frappe.whitelist()
def get_app_plans(app: str):
	marketplace_app: MarketplaceApp = frappe.get_doc("Marketplace App", app)
	return marketplace_app.get_plans()


@frappe.whitelist()
def get_apps_with_plans(apps):

	if isinstance(apps, str):
		apps = json.loads(apps)

	apps_with_plans = []

	# Make sure it is a marketplace app
	m_apps = frappe.db.get_all(
		"Marketplace App", filters={"app": ("in", apps)}, fields=["name", "title", "image"]
	)

	for app in m_apps:
		plans = get_plans_for_app(app.name)
		if len(plans) > 0:
			apps_with_plans.append(app)

	return apps_with_plans
=======
@frappe.whitelist()
def get_publisher_profile_info():
	publisher_profile_info = {}

	team = get_current_team()

	publisher_profile_name = frappe.db.exists(
		"Marketplace Publisher Profile", {"team": team}
	)

	if publisher_profile_name:
		publisher_profile_info["profile_created"] = True
		publisher_profile_info["profile_info"] = frappe.get_doc(
			"Marketplace Publisher Profile", publisher_profile_name
		)

	return publisher_profile_info


@frappe.whitelist()
def update_publisher_profile(profile_data=dict()):
	"""Update if exists, otherwise create"""
	team = get_current_team()

	publisher_profile_name = frappe.db.exists(
		"Marketplace Publisher Profile", {"team": team}
	)

	if publisher_profile_name:
		profile_doc = frappe.get_doc(
			"Marketplace Publisher Profile", publisher_profile_name, for_update=True
		)
		profile_doc.update(profile_data)
		profile_doc.save()
	else:
		profile_doc = frappe.get_doc({"doctype": "Marketplace Publisher Profile"})
		profile_doc.team = team
		profile_doc.update(profile_data)
		profile_doc.insert(ignore_permissions=True)
>>>>>>> 53f9794c
<|MERGE_RESOLUTION|>--- conflicted
+++ resolved
@@ -385,8 +385,6 @@
 	marketplace_app_doc: MarketplaceApp = frappe.get_doc("Marketplace App", name)
 	return marketplace_app_doc.get_analytics()
 
-
-<<<<<<< HEAD
 # PAID APPS APIs
 # (might refactor later to a separate file
 #  like 'api/marketplace/billing.py')
@@ -437,7 +435,7 @@
 			apps_with_plans.append(app)
 
 	return apps_with_plans
-=======
+
 @frappe.whitelist()
 def get_publisher_profile_info():
 	publisher_profile_info = {}
@@ -476,5 +474,4 @@
 		profile_doc = frappe.get_doc({"doctype": "Marketplace Publisher Profile"})
 		profile_doc.team = team
 		profile_doc.update(profile_data)
-		profile_doc.insert(ignore_permissions=True)
->>>>>>> 53f9794c
+		profile_doc.insert(ignore_permissions=True)