# Copyright (c) 2023, Frappe Technologies Pvt. Ltd. and Contributors
# MIT License. See license.txt

from __future__ import annotations

import inspect
import typing

import frappe
from frappe.client import set_value as _set_value
from frappe.handler import run_doc_method as _run_doc_method
from frappe.model import child_table_fields, default_fields
from frappe.model.base_document import get_controller
from frappe.utils import cstr
from pypika.queries import QueryBuilder

from press.exceptions import TeamHeaderNotInRequestError

if typing.TYPE_CHECKING:
	from frappe.model.meta import Meta

ALLOWED_DOCTYPES = [
	"Site",
	"Site App",
	"Site Domain",
	"Site Backup",
	"Site Activity",
	"Server Activity",
	"Site Config",
	"Site Plan",
	"Site Update",
	"Site Group Deploy",
	"Invoice",
	"Balance Transaction",
	"Stripe Payment Method",
	"Bench",
	"Bench App",
	"Bench Dependency Version",
	"Release Group",
	"Release Group App",
	"Release Group Dependency",
	"Cluster",
	"Press Permission Group",
	"Press Role",
	"Press Role Permission",
	"Team",
	"Product Trial Request",
	"Deploy Candidate",
	"Deploy Candidate Difference",
	"Deploy Candidate Difference App",
	"Agent Job",
	"Agent Job Type",
	"Common Site Config",
	"Server",
	"Database Server",
	"Ansible Play",
	"Server Plan",
	"Release Group Variable",
	"Resource Tag",
	"Press Tag",
	"Partner Approval Request",
	"Marketplace App",
	"Subscription",
	"Marketplace App Version",
	"Marketplace App Plan",
	"App Release",
	"Payout Order",
	"App Patch",
	"Product Trial",
	"Press Notification",
	"User SSH Key",
	"Frappe Version",
	"Dashboard Banner",
	"App Release Approval Request",
	"Press Webhook",
	"SQL Playground Log",
	"Site Database User",
	"Press Settings",
	"Mpesa Payment Record",
	"Partner Certificate",
	"Partner Payment Payout",
	"Deploy Candidate Build",
<<<<<<< HEAD
	"Partner Lead",
	"Partner Lead Type",
	"Lead Followup",
	"Partner Consent",
]

ALLOWED_DOCTYPES_FOR_SUPPORT = [
	"Site",
	"Bench",
	"Release Group",
=======
	"Account Request",
	"Server Snapshot",
	"Server Snapshot Recovery",
>>>>>>> 145b2e2d
]

whitelisted_methods = set()


@frappe.whitelist()
def get_list(
	doctype: str,
	fields: list | None = None,
	filters: dict | None = None,
	order_by: str | None = None,
	start: int = 0,
	limit: int = 20,
	parent: str | None = None,
	debug: bool = False,
):
	if filters is None:
		filters = {}

	# these doctypes doesn't have a team field to filter by but are used in get or run_doc_method
	if doctype in ["Team", "User SSH Key"]:
		return []

	check_permissions(doctype)
	valid_fields = validate_fields(doctype, fields)
	valid_filters = validate_filters(doctype, filters)

	meta = frappe.get_meta(doctype)
	if meta.istable and not (filters.get("parenttype") and filters.get("parent")):
		frappe.throw("parenttype and parent are required to get child records")

	apply_team_filter = not (
		filters.get("skip_team_filter_for_system_user_and_support_agent") and (frappe.local.system_user())
	)
	if apply_team_filter and meta.has_field("team"):
		valid_filters.team = frappe.local.team().name

	query = get_list_query(
		doctype,
		meta,
		filters,
		valid_filters,
		valid_fields,
		start,
		limit,
		order_by,
	)
	filters = frappe._dict(filters or {})
	list_args = dict(
		fields=fields,
		filters=filters,
		order_by=order_by,
		start=start,
		limit=limit,
		parent=parent,
		debug=debug,
	)
	query = apply_custom_filters(doctype, query, **list_args)
	if isinstance(query, QueryBuilder):
		return query.run(as_dict=1, debug=debug)

	if isinstance(query, list):
		return query

	return []


def get_list_query(
	doctype: str,
	meta: "Meta",
	filters: dict,
	valid_filters: frappe._dict,
	valid_fields: list | None,
	start: int,
	limit: int,
	order_by: str | None,
):
	from press.press.doctype.press_role.press_role import check_role_permissions

	query = frappe.qb.get_query(
		doctype,
		filters=valid_filters,
		fields=valid_fields,
		offset=start,
		limit=limit,
		order_by=order_by,
	)

	if meta.istable and frappe.get_meta(filters.get("parenttype")).has_field("team"):
		ParentDocType = frappe.qb.DocType(filters.get("parenttype"))
		ChildDocType = frappe.qb.DocType(doctype)

		query = (
			query.join(ParentDocType)
			.on(ParentDocType.name == ChildDocType.parent)
			.where(ParentDocType.team == frappe.local.team().name)
		)

	if roles := check_role_permissions(doctype):
		PressRolePermission = frappe.qb.DocType("Press Role Permission")
		QueriedDocType = frappe.qb.DocType(doctype)

		field = doctype.lower().replace(" ", "_")
		query = (
			query.join(PressRolePermission)
			.on(PressRolePermission[field] == QueriedDocType.name & PressRolePermission.role.isin(roles))
			.distinct()
		)

	return query


@frappe.whitelist()
def get(doctype, name):
	from press.press.doctype.press_role.press_role import check_role_permissions

	check_permissions(doctype)
	try:
		doc = frappe.get_doc(doctype, name)
	except frappe.DoesNotExistError:
		controller = get_controller(doctype)
		if hasattr(controller, "on_not_found"):
			return controller.on_not_found(name)
		raise

	if (
		not (frappe.local.system_user())
		and frappe.get_meta(doctype).has_field("team")
		and doc.team != frappe.local.team().name
	):
		raise_not_permitted()

	check_role_permissions(doctype, name)

	fields = tuple(default_fields)
	if hasattr(doc, "dashboard_fields"):
		fields += tuple(doc.dashboard_fields)

	_doc = frappe._dict()
	for fieldname in fields:
		_doc[fieldname] = doc.get(fieldname)

	if hasattr(doc, "get_doc"):
		result = doc.get_doc(_doc)
		if isinstance(result, dict):
			_doc.update(result)

	return _doc


@frappe.whitelist(methods=["POST", "PUT"])
def insert(doc=None):
	if not doc or not doc.get("doctype"):
		frappe.throw(frappe._("doc.doctype is required"))

	check_permissions(doc.get("doctype"))

	doc = frappe._dict(doc)
	if frappe.is_table(doc.doctype):
		if not (doc.parenttype and doc.parent and doc.parentfield):
			frappe.throw(frappe._("Parenttype, Parent and Parentfield are required to insert a child record"))

		# inserting a child record
		parent = frappe.get_doc(doc.parenttype, doc.parent)

		if frappe.get_meta(parent.doctype).has_field("team") and parent.team != frappe.local.team().name:
			raise_not_permitted()

		parent.append(doc.parentfield, doc)
		parent.save()
		return get(parent.doctype, parent.name)

	_doc = frappe.get_doc(doc)

	if frappe.get_meta(doc.doctype).has_field("team"):
		if not _doc.team:
			# set team if not set
			_doc.team = frappe.local.team().name
		if not frappe.local.system_user():
			# don't allow dashboard user to set any other team
			_doc.team = frappe.local.team().name
	_doc.insert()
	return get(_doc.doctype, _doc.name)


@frappe.whitelist(methods=["POST", "PUT"])
def set_value(doctype: str, name: str, fieldname: dict | str, value: str | None = None):
	check_permissions(doctype)
	check_document_access(doctype, name)

	for field in fieldname:
		# fields mentioned in dashboard_fields are allowed to be set via set_value
		is_allowed_field(doctype, field)

	_set_value(doctype, name, fieldname, value)

	# frappe set_value returns just the doc and not press's overriden `get_doc`
	return get(doctype, name)


@frappe.whitelist(methods=["DELETE", "POST"])
def delete(doctype: str, name: str):
	method = "delete"

	check_permissions(doctype)
	check_document_access(doctype, name)
	check_dashboard_actions(doctype, name, method)

	_run_doc_method(dt=doctype, dn=name, method=method, args=None)


@frappe.whitelist()
def run_doc_method(dt: str, dn: str, method: str, args: dict | None = None):
	check_permissions(dt)
	check_document_access(dt, dn)
	check_dashboard_actions(dt, dn, method)

	_run_doc_method(
		dt=dt,
		dn=dn,
		method=method,
		args=fix_args(method, args),
	)
	frappe.response.docs = [get(dt, dn)]


@frappe.whitelist()
def search_link(
	doctype: str,
	query: str | None = None,
	filters: dict | None = None,
	order_by: str | None = None,
	page_length: int | None = None,
):
	check_permissions(doctype)
	if doctype == "Team" and not frappe.local.system_user():
		raise_not_permitted()

	meta = frappe.get_meta(doctype)
	DocType = frappe.qb.DocType(doctype)
	valid_filters = validate_filters(doctype, filters)
	valid_fields = validate_fields(doctype, ["name", meta.title_field or "name"])
	q = get_list_query(
		doctype,
		meta,
		filters,
		valid_filters,
		valid_fields,
		0,
		page_length or 10,
		order_by or "modified desc",
	)
	q = q.select(DocType.name.as_("value"))
	if meta.title_field:
		q = q.select(DocType[meta.title_field].as_("label"))
	if meta.has_field("enabled"):
		q = q.where(DocType.enabled == 1)
	if meta.has_field("disabled"):
		q = q.where(DocType.disabled != 1)
	if meta.has_field("team") and (not frappe.local.system_user() or 1):
		q = q.where(DocType.team == frappe.local.team().name)
	if query:
		condition = DocType.name.like(f"%{query}%")
		if meta.title_field:
			condition = condition | DocType[meta.title_field].like(f"%{query}%")
		q = q.where(condition)
	return q.run(as_dict=1)


def check_document_access(doctype: str, name: str):
	if frappe.local.system_user():
		return

	team = ""
	meta = frappe.get_meta(doctype)
	if meta.has_field("team"):
		team = frappe.db.get_value(doctype, name, "team")
	elif meta.has_field("bench"):
		bench = frappe.db.get_value(doctype, name, "bench")
		team = frappe.db.get_value("Bench", bench, "team")
	elif meta.has_field("group"):
		group = frappe.db.get_value(doctype, name, "group")
		team = frappe.db.get_value("Release Group", group, "team")
	else:
		return

	if team == frappe.local.team().name:
		return

	raise_not_permitted()


def check_dashboard_actions(doctype, name, method):
	doc = frappe.get_doc(doctype, name)
	method_obj = getattr(doc, method)
	fn = getattr(method_obj, "__func__", method_obj)

	if fn not in whitelisted_methods:
		raise_not_permitted()


def apply_custom_filters(doctype, query, **list_args):
	"""Apply custom filters to query"""
	controller = get_controller(doctype)
	if hasattr(controller, "get_list_query"):
		if inspect.getfullargspec(controller.get_list_query).varkw:
			return controller.get_list_query(query, **list_args)
		return controller.get_list_query(query)

	return query


def validate_filters(doctype, filters):
	"""Filter filters based on permissions"""
	if not filters:
		filters = {}

	out = frappe._dict()
	for fieldname, value in filters.items():
		if is_allowed_field(doctype, fieldname):
			out[fieldname] = value

	return out


def validate_fields(doctype, fields):
	"""Filter fields based on permissions"""
	if not fields:
		return fields

	filtered_fields = []
	for field in fields:
		if is_allowed_field(doctype, field):
			filtered_fields.append(field)

	return filtered_fields


def is_allowed_field(doctype, field):
	"""Check if field is valid"""
	if not field:
		return False

	controller = get_controller(doctype)
	dashboard_fields = getattr(controller, "dashboard_fields", ())

	if field in dashboard_fields:
		return True

	if "." in field and is_allowed_linked_field(doctype, field):
		return True

	if isinstance(field, dict) and is_allowed_table_field(doctype, field):
		return True

	if field in [*default_fields, *child_table_fields]:
		return True

	return False


def is_allowed_linked_field(doctype, field):
	linked_field = linked_field_fieldname = None
	if " as " in field:
		linked_field, _ = field.split(" as ")
	else:
		linked_field = field

	linked_field, linked_field_fieldname = linked_field.split(".")
	if not is_allowed_field(doctype, linked_field):
		return False

	linked_field_doctype = frappe.get_meta(doctype).get_field(linked_field).options
	if not is_allowed_field(linked_field_doctype, linked_field_fieldname):
		return False

	return True


def is_allowed_table_field(doctype, field):
	for table_fieldname, table_fields in field.items():
		if not is_allowed_field(doctype, table_fieldname):
			return False

		table_doctype = frappe.get_meta(doctype).get_field(table_fieldname).options
		for table_field in table_fields:
			if not is_allowed_field(table_doctype, table_field):
				return False
	return True


def check_permissions(doctype):
	if doctype not in ALLOWED_DOCTYPES:
		raise_not_permitted()

	if not hasattr(frappe.local, "team") or not frappe.local.team():
		frappe.throw(
			"current_team is not set. Use X-PRESS-TEAM header in the request to set it.",
			TeamHeaderNotInRequestError,
		)

	return True


def is_owned_by_team(doctype, docname, raise_exception=True):
	if not frappe.local.team():
		return False

	docname = cstr(docname)
	owned = frappe.db.get_value(doctype, docname, "team") == frappe.local.team().name
	if not owned and raise_exception:
		raise_not_permitted()
	return owned


def raise_not_permitted():
	frappe.throw("Not permitted", frappe.PermissionError)


def dashboard_whitelist(allow_guest=False, xss_safe=False, methods=None):
	def wrapper(func):
		global whitelisted_methods

		decorated_func = frappe.whitelist(allow_guest=allow_guest, xss_safe=xss_safe, methods=methods)(func)

		def inner(*args, **kwargs):
			return decorated_func(*args, **kwargs)

		whitelisted_methods.add(decorated_func)
		return decorated_func

	return wrapper


def fix_args(method, args):
	# This is a fixer function. Certain callers of `run_doc_method`
	# pass duplicates of the passed kwargs in the `args` arg.
	#
	# This causes "got multiple values for argument 'method'"
	if not isinstance(args, dict):
		return args

	# Even if it doesn't match it'll probably throw
	# down the call stack, but in that case it's unexpected
	# behavior and so it's better to error-out.
	if args.get("method") == method:
		del args["method"]

	return args<|MERGE_RESOLUTION|>--- conflicted
+++ resolved
@@ -80,22 +80,13 @@
 	"Partner Certificate",
 	"Partner Payment Payout",
 	"Deploy Candidate Build",
-<<<<<<< HEAD
 	"Partner Lead",
 	"Partner Lead Type",
 	"Lead Followup",
 	"Partner Consent",
-]
-
-ALLOWED_DOCTYPES_FOR_SUPPORT = [
-	"Site",
-	"Bench",
-	"Release Group",
-=======
 	"Account Request",
 	"Server Snapshot",
 	"Server Snapshot Recovery",
->>>>>>> 145b2e2d
 ]
 
 whitelisted_methods = set()
