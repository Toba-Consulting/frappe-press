# Copyright (c) 2021, Frappe Technologies Pvt. Ltd. and Contributors
# For license information, please see license.txt

from __future__ import annotations

from contextlib import suppress
from datetime import datetime, timedelta
from enum import Enum
from typing import TYPE_CHECKING, ClassVar, Final, TypedDict

import frappe
import requests
import sqlparse
from elasticsearch import Elasticsearch
from elasticsearch_dsl import A, Search
from frappe.utils import (
	convert_utc_to_timezone,
	flt,
	get_datetime,
)
from frappe.utils.caching import redis_cache
from frappe.utils.password import get_decrypted_password
from pytz import timezone as pytz_timezone

from press.agent import Agent
from press.api.site import protected
from press.press.doctype.site_plan.site_plan import get_plan_config
from press.press.report.binary_log_browser.binary_log_browser import (
	get_data as get_binary_log_data,
)
from press.press.report.mariadb_slow_queries.mariadb_slow_queries import execute, normalize_query

if TYPE_CHECKING:
	from collections.abc import Callable

	from elasticsearch_dsl.response import AggResponse
	from elasticsearch_dsl.response.aggs import FieldBucket, FieldBucketData

	from press.press.doctype.press_settings.press_settings import PressSettings

	class Dataset(TypedDict):
		"""Single element of list of Datasets returned for stacked histogram chart"""

		path: str
		values: list[float | int]  # List of values for each timestamp [43.0, 0, 0...]
		stack: Final[str]

	class HistBucket(FieldBucket):
		key_as_string: str
		avg_of_duration: AggResponse
		sum_of_duration: AggResponse
		doc_count: int
		key: int

	class HistogramOfMethod(FieldBucketData):
		buckets: list[HistBucket]

	class PathBucket(FieldBucket):
		key: str
		histogram_of_method: HistogramOfMethod

	class MetricType(TypedDict):
		date: str
		value: float


class ResourceType(Enum):
	SITE = "site"
	SERVER = "server"


class AggType(Enum):
	COUNT = "count"
	DURATION = "duration"
	AVERAGE_DURATION = "average_duration"


TIMESPAN_TIMEGRAIN_MAP: Final[dict[str, tuple[int, int]]] = {
	"1h": (60 * 60, 60),
	"6h": (6 * 60 * 60, 5 * 60),
	"24h": (24 * 60 * 60, 30 * 60),
	"7d": (7 * 24 * 60 * 60, 3 * 60 * 60),
	"15d": (15 * 24 * 60 * 60, 6 * 60 * 60),
}

MAX_NO_OF_PATHS: Final[int] = 10
MAX_MAX_NO_OF_PATHS: Final[int] = 50


class StackedGroupByChart:
	search: Search
	to_s_divisor: float = 1e6
	normalize_slow_logs: bool = False
	group_by_field: str
	max_no_of_paths: int = 10

	def __init__(
		self,
		name: str,
		agg_type: AggType,
		timezone: str,
		timespan: int,
		timegrain: int,
		resource_type: ResourceType,
		max_no_of_paths: int = MAX_NO_OF_PATHS,
	):
		self.log_server = frappe.db.get_single_value("Press Settings", "log_server")
		if not self.log_server:
			return

		self.url = f"https://{self.log_server}/elasticsearch"
		self.password = str(get_decrypted_password("Log Server", self.log_server, "kibana_password"))

		self.name = name
		self.agg_type = agg_type
		self.resource_type = resource_type
		self.timezone = timezone
		self.timespan = timespan
		self.timegrain = timegrain
		self.max_no_of_paths = min(max_no_of_paths, MAX_MAX_NO_OF_PATHS)

		self.setup_search_filters()
		self.setup_search_aggs()

	def setup_search_filters(self):
		es = Elasticsearch(self.url, basic_auth=("frappe", self.password), request_timeout=120)
		self.start, self.end = get_rounded_boundaries(
			self.timespan, self.timegrain, self.timezone
		)  # we pass timezone to ES query in get_histogram_chart
		self.search = (
			Search(using=es, index="filebeat-*")
			.filter(
				"range",
				**{
					"@timestamp": {
						"gte": int(self.start.timestamp() * 1000),
						"lte": int(self.end.timestamp() * 1000),
					}
				},
			)
			.extra(size=0)
		)

	def setup_search_aggs(self):
		if not self.group_by_field:
			frappe.throw("Group by field not set")
		if AggType(self.agg_type) is AggType.COUNT:
			self.search.aggs.bucket(
				"method_path",
				"terms",
				field=self.group_by_field,
				size=self.max_no_of_paths,
				order={"path_count": "desc"},
			).bucket("histogram_of_method", self.histogram_of_method())
			self.search.aggs["method_path"].bucket("path_count", self.count_of_values())

		elif AggType(self.agg_type) is AggType.DURATION:
			self.search.aggs.bucket(
				"method_path",
				"terms",
				field=self.group_by_field,
				size=self.max_no_of_paths,
				order={"outside_sum": "desc"},
			).bucket("histogram_of_method", self.histogram_of_method()).bucket(
				"sum_of_duration", self.sum_of_duration()
			)
			self.search.aggs["method_path"].bucket("outside_sum", self.sum_of_duration())  # for sorting

		elif AggType(self.agg_type) is AggType.AVERAGE_DURATION:
			self.search.aggs.bucket(
				"method_path",
				"terms",
				field=self.group_by_field,
				size=self.max_no_of_paths,
				order={"outside_avg": "desc"},
			).bucket("histogram_of_method", self.histogram_of_method()).bucket(
				"avg_of_duration", self.avg_of_duration()
			)
			self.search.aggs["method_path"].bucket("outside_avg", self.avg_of_duration())

	def histogram_of_method(self):
		return A(
			"date_histogram",
			field="@timestamp",
			fixed_interval=f"{self.timegrain}s",
			time_zone=self.timezone,
			min_doc_count=0,
		)

	def count_of_values(self):
		return A("value_count", field=self.group_by_field)

	def sum_of_duration(self):
		raise NotImplementedError

	def avg_of_duration(self):
		raise NotImplementedError

	def exclude_top_k_data(self, datasets: list[Dataset]):
		raise NotImplementedError

	def get_other_bucket(self, datasets: list[Dataset], labels):
		# filters present in search already, clear out aggs and response
		self.search.aggs._params = {}
		del self.search._response

		self.exclude_top_k_data(datasets)
		self.search.aggs.bucket("histogram_of_method", self.histogram_of_method())

		if AggType(self.agg_type) is AggType.COUNT:
			self.search.aggs["histogram_of_method"].bucket("path_count", self.count_of_values())
		elif AggType(self.agg_type) is AggType.DURATION:
			self.search.aggs["histogram_of_method"].bucket("sum_of_duration", self.sum_of_duration())
		elif AggType(self.agg_type) is AggType.AVERAGE_DURATION:
			self.search.aggs["histogram_of_method"].bucket("avg_of_duration", self.avg_of_duration())

		aggs = self.search.execute().aggregations

		aggs.key = "Other"  # Set custom key Other bucket
		return self.get_histogram_chart(aggs, labels)

	def get_histogram_chart(
		self,
		path_bucket: PathBucket,
		labels: list[datetime],
	):
		path_data = {
			"path": path_bucket.key,
			"values": [None] * len(labels),
			"stack": "path",
		}
		hist_bucket: HistBucket
		for hist_bucket in path_bucket.histogram_of_method.buckets:
			label = get_datetime(hist_bucket.key_as_string)
			if label not in labels:
				continue
			path_data["values"][labels.index(label)] = (
				(flt(hist_bucket.avg_of_duration.value) / self.to_s_divisor)
				if AggType(self.agg_type) is AggType.AVERAGE_DURATION
				else (
					flt(hist_bucket.sum_of_duration.value) / self.to_s_divisor
					if AggType(self.agg_type) is AggType.DURATION
					else hist_bucket.doc_count
					if AggType(self.agg_type) is AggType.COUNT
					else 0
				)
			)
		return path_data

	def get_stacked_histogram_chart(self):
		aggs: AggResponse = self.search.execute().aggregations

		timegrain_delta = timedelta(seconds=self.timegrain)
		labels = [
			self.start + i * timegrain_delta for i in range((self.end - self.start) // timegrain_delta + 1)
		]
		# method_path has buckets of timestamps with method(eg: avg) of that duration
		datasets = []

		path_bucket: PathBucket
		for path_bucket in aggs.method_path.buckets:
			datasets.append(self.get_histogram_chart(path_bucket, labels))

		if len(datasets) >= self.max_no_of_paths:
			datasets.append(self.get_other_bucket(datasets, labels))

		if self.normalize_slow_logs:
			datasets = normalize_datasets(datasets)

		labels = [label.replace(tzinfo=None) for label in labels]
		return {"datasets": datasets, "labels": labels, "allow_drill_down": self.allow_drill_down}

	@property
	def allow_drill_down(self):
		if self.max_no_of_paths >= MAX_MAX_NO_OF_PATHS:
			return False
		return True

	def run(self):
		log_server = frappe.db.get_single_value("Press Settings", "log_server")
		if not log_server:
			return {"datasets": [], "labels": []}
		return self.get_stacked_histogram_chart()


class RequestGroupByChart(StackedGroupByChart):
	def __init__(self, *args, **kwargs):
		super().__init__(*args, **kwargs)

	def sum_of_duration(self):
		return A("sum", field="json.duration")

	def avg_of_duration(self):
		return A("avg", field="json.duration")

	def exclude_top_k_data(self, datasets):
		if ResourceType(self.resource_type) is ResourceType.SITE:
			for path in list(map(lambda x: x["path"], datasets)):
				self.search = self.search.exclude("match_phrase", json__request__path=path)
		elif ResourceType(self.resource_type) is ResourceType.SERVER:
			for path in list(map(lambda x: x["path"], datasets)):
				self.search = self.search.exclude("match_phrase", json__site=path)

	def setup_search_filters(self):
		super().setup_search_filters()
		self.search = self.search.filter("match_phrase", json__transaction_type="request").exclude(
			"match_phrase", json__request__path="/api/method/ping"
		)
		if ResourceType(self.resource_type) is ResourceType.SITE:
			self.search = self.search.filter("match_phrase", json__site=self.name)
			self.group_by_field = "json.request.path"
		elif ResourceType(self.resource_type) is ResourceType.SERVER:
			self.search = self.search.filter("match_phrase", agent__name=self.name)
			self.group_by_field = "json.site"


class BackgroundJobGroupByChart(StackedGroupByChart):
	def __init__(self, *args, **kwargs):
		super().__init__(*args, **kwargs)

	def sum_of_duration(self):
		return A("sum", field="json.duration")

	def avg_of_duration(self):
		return A("avg", field="json.duration")

	def exclude_top_k_data(self, datasets):
		if ResourceType(self.resource_type) is ResourceType.SITE:
			for path in list(map(lambda x: x["path"], datasets)):
				self.search = self.search.exclude("match_phrase", json__job__method=path)
		elif ResourceType(self.resource_type) is ResourceType.SERVER:
			for path in list(map(lambda x: x["path"], datasets)):
				self.search = self.search.exclude("match_phrase", json__site=path)

	def setup_search_filters(self):
		super().setup_search_filters()
		self.search = self.search.filter("match_phrase", json__transaction_type="job")
		if ResourceType(self.resource_type) is ResourceType.SITE:
			self.search = self.search.filter("match_phrase", json__site=self.name)
			self.group_by_field = "json.job.method"
		elif ResourceType(self.resource_type) is ResourceType.SERVER:
			self.search = self.search.filter("match_phrase", agent__name=self.name)
			self.group_by_field = "json.site"


class NginxRequestGroupByChart(StackedGroupByChart):
	def __init__(self, *args, **kwargs):
		super().__init__(*args, **kwargs)

	def sum_of_duration(self):
		return A("sum", field="http.request.duration")

	def avg_of_duration(self):
		return A("avg", field="http.request.duration")

	def exclude_top_k_data(self, datasets):
		if ResourceType(self.resource_type) is ResourceType.SITE:
			for path in list(map(lambda x: x["path"], datasets)):
				self.search = self.search.exclude("match_phrase", source__ip=path)
		elif ResourceType(self.resource_type) is ResourceType.SERVER:
			for path in list(map(lambda x: x["path"], datasets)):
				self.search = self.search.exclude("match_phrase", http__request__site=path)

	def setup_search_filters(self):
		super().setup_search_filters()
		press_settings: PressSettings = frappe.get_cached_doc("Press Settings")
		if not (
			press_settings.monitor_server
			and (
				monitor_ip := frappe.db.get_value(
					"Monitor Server", press_settings.monitor_server, "ip", cache=True
				)
			)
		):
			frappe.throw("Monitor server not set in Press Settings")
		self.search = self.search.exclude("match_phrase", source__ip=monitor_ip)
		if ResourceType(self.resource_type) is ResourceType.SITE:
			server = frappe.db.get_value("Site", self.name, "server")
			proxy = frappe.db.get_value("Server", server, "proxy_server")
			self.search = self.search.filter("match_phrase", agent__name=proxy)
			domains = frappe.get_all(
				"Site Domain",
				{"site": self.name},
				pluck="domain",
			)
			self.search = self.search.query(
				"bool", should=[{"match_phrase": {"http.request.site": domain}} for domain in domains]
			)
			self.group_by_field = "source.ip"
		elif ResourceType(self.resource_type) is ResourceType.SERVER:
			self.search = self.search.filter("match_phrase", agent__name=self.name)
			self.group_by_field = "http.request.site"


class SlowLogGroupByChart(StackedGroupByChart):
	to_s_divisor = 1e9
	database_name = None

	def __init__(
		self,
		normalize_slow_logs=False,
		*args,
		**kwargs,
	):
		super().__init__(*args, **kwargs)
		self.normalize_slow_logs = normalize_slow_logs

	def sum_of_duration(self):
		return A("sum", field="event.duration")

	def avg_of_duration(self):
		return A("avg", field="event.duration")

	def exclude_top_k_data(self, datasets):
		if ResourceType(self.resource_type) is ResourceType.SITE:
			for path in list(map(lambda x: x["path"], datasets)):
				self.search = self.search.exclude("match_phrase", mysql__slowlog__query=path)
		elif ResourceType(self.resource_type) is ResourceType.SERVER:
			for path in list(map(lambda x: x["path"], datasets)):
				self.search = self.search.exclude("match_phrase", mysql__slowlog__current_user=path)

	def setup_search_filters(self):
		super().setup_search_filters()
		self.search = self.search.exclude(
			"wildcard",
			mysql__slowlog__query="SELECT /\*!40001 SQL_NO_CACHE \*/*",  # noqa
		)
		if ResourceType(self.resource_type) is ResourceType.SITE:
			self.database_name = frappe.db.get_value("Site", self.name, "database_name")
			if self.database_name:
				self.search = self.search.filter("match", mysql__slowlog__current_user=self.database_name)
			self.group_by_field = "mysql.slowlog.query"
		elif ResourceType(self.resource_type) is ResourceType.SERVER:
			self.search = self.search.filter("match", agent__name=self.name)
			self.group_by_field = "mysql.slowlog.current_user"

	def run(self):
		if not self.database_name and ResourceType(self.resource_type) is ResourceType.SITE:
			return {"datasets": [], "labels": []}
		res = super().run()
		if ResourceType(self.resource_type) is not ResourceType.SERVER:
			return res
		for path_data in res["datasets"]:
			site_name = frappe.db.get_value(
				"Site",
				{
					"database_name": path_data["path"],
				},
				"name",
			)
			path_data["path"] = site_name or path_data["path"]

		return res


<<<<<<< HEAD
<<<<<<< HEAD
=======
=======
>>>>>>> 9e9f878e
def _query_prometheus(query: dict[str, str]) -> dict[str, float | str]:
	monitor_server = frappe.db.get_single_value("Press Settings", "monitor_server")
	url = f"https://{monitor_server}/prometheus/api/v1/query_range"
	password = get_decrypted_password("Monitor Server", monitor_server, "grafana_password")
	return requests.get(url, params=query, auth=("frappe", password)).json()


def _parse_datetime_in_metrics(timestamp: float, timezone: str) -> str:
	return str(datetime.fromtimestamp(timestamp, tz=pytz_timezone(timezone)))


def _get_cadvisor_data(promql_query: str, timezone: str, timespan: int, timegrain: int):
	end = datetime.now(pytz_timezone(timezone))
	start = frappe.utils.add_to_date(end, seconds=-timespan)
	datasets = []
	labels = []

	query = {
		"query": promql_query,
		"start": start.timestamp(),
		"end": end.timestamp(),
		"step": f"{timegrain}s",
	}

	result = _query_prometheus(query)["data"]["result"]

	if not result:
		return None

	for res in result:
		datasets.append(
			{"name": res["metric"]["name"], "values": [float(value[1]) for value in res["values"]]}
		)

<<<<<<< HEAD
	for metric in res["values"]:
=======
	for metric in res:
>>>>>>> 9e9f878e
		labels.append(_parse_datetime_in_metrics(metric[0], timezone))

	return datasets, labels


@frappe.whitelist()
def get_memory_usage(
	timezone: str, group: str | None = None, bench: str | None = None, duration: str = "24h"
):
	benches = (
		frappe.get_all("Bench", {"status": "Active", "group": group}, pluck="name") if group else [bench]
	)
	benches = "|".join(benches)

	timespan, timegrain = TIMESPAN_TIMEGRAIN_MAP[duration]
	promql_query = f'(avg_over_time(container_memory_usage_bytes{{job="cadvisor", name=~"{benches}"}}[5m]) / 1024 / 1024 / 1024)'
	datasets, labels = _get_cadvisor_data(promql_query, timezone, timespan, timegrain)
	return {"memory": {"datasets": datasets, "labels": labels}}


@frappe.whitelist()
def get_cpu_usage(timezone: str, group: str | None = None, bench: str | None = None, duration: str = "24h"):
	benches = (
		frappe.get_all("Bench", {"status": "Active", "group": group}, pluck="name") if group else [bench]
	)
	benches = "|".join(benches)
	timespan, timegrain = TIMESPAN_TIMEGRAIN_MAP[duration]
	promql_query = (
		f'sum by (name) ( rate(container_cpu_usage_seconds_total{{job="cadvisor", name=~"{benches}"}}[5m]))'
	)
	datasets, labels = _get_cadvisor_data(promql_query, timezone, timespan, timegrain)
	return {"cpu": {"datasets": datasets, "labels": labels}}


<<<<<<< HEAD
>>>>>>> b79995e00 (fix(cadvisor): Correct labels)
=======
>>>>>>> 9e9f878e
@frappe.whitelist()
@protected("Site")
@redis_cache(ttl=10 * 60)
def get(name, timezone, duration="7d"):
	timespan, timegrain = TIMESPAN_TIMEGRAIN_MAP[duration]

	request_data = get_usage(name, "request", timezone, timespan, timegrain)
	uptime_data = get_uptime(name, timezone, timespan, timegrain)

	plan = frappe.get_cached_doc("Site", name).plan
	plan_limit = get_plan_config(plan).get("rate_limit", {}).get("limit") if plan else 0

	return {
		"usage_counter": [{"value": r.max, "date": r.date} for r in request_data],
		"request_count": [{"value": r.count, "date": r.date} for r in request_data],
		"request_cpu_time": [{"value": r.duration, "date": r.date} for r in request_data],
		"uptime": (uptime_data + [{}] * 60)[:60],
		"plan_limit": plan_limit,
	}


def add_commonly_slow_path_to_reports(
	reports: dict, path: str, name: str, timezone, timespan, timegrain, max_no_of_paths
):
	for slow_path in COMMONLY_SLOW_PATHS + COMMONLY_SLOW_JOBS:
		if slow_path["path"] == path:
			reports[slow_path["id"]] = slow_path["function"](
				name, "duration", timezone, timespan, timegrain, ResourceType.SITE, max_no_of_paths
			)
			break


def get_additional_duration_reports(
	request_duration_by_path, name: str, timezone, timespan, timegrain, max_no_of_paths
):
	"""Get additional reports for the request duration by path"""
	reports = {}
	for path_data in request_duration_by_path["datasets"][:4]:  # top 4 paths
		add_commonly_slow_path_to_reports(
			reports,
			path_data["path"],
			name,
			timezone,
			timespan,
			timegrain,
			max_no_of_paths,
		)

	return reports


@frappe.whitelist()
def get_advanced_analytics(name, timezone, duration="7d", max_no_of_paths=MAX_NO_OF_PATHS):
	timespan, timegrain = TIMESPAN_TIMEGRAIN_MAP[duration]

	job_data = get_usage(name, "job", timezone, timespan, timegrain)

	request_duration_by_path = get_request_by_(
		name, "duration", timezone, timespan, timegrain, ResourceType.SITE, max_no_of_paths
	)

	background_job_duration_by_method = get_background_job_by_method(
		name, "duration", timezone, timespan, timegrain, max_no_of_paths
	)

	return (
		{
			"request_count_by_path": get_request_by_(
				name, "count", timezone, timespan, timegrain, ResourceType.SITE, max_no_of_paths
			),
			"request_duration_by_path": request_duration_by_path,
			"average_request_duration_by_path": get_request_by_(
				name, "average_duration", timezone, timespan, timegrain, ResourceType.SITE, max_no_of_paths
			),
			"request_count_by_ip": get_nginx_request_by_(
				name, "count", timezone, timespan, timegrain, max_no_of_paths
			),
			"background_job_count_by_method": get_background_job_by_method(
				name, "count", timezone, timespan, timegrain, max_no_of_paths
			),
			"background_job_duration_by_method": background_job_duration_by_method,
			"average_background_job_duration_by_method": get_background_job_by_method(
				name, "average_duration", timezone, timespan, timegrain, max_no_of_paths
			),
			"job_count": [{"value": r.count, "date": r.date} for r in job_data],
			"job_cpu_time": [{"value": r.duration, "date": r.date} for r in job_data],
		}
		| get_additional_duration_reports(
			request_duration_by_path,
			name,
			timezone,
			timespan,
			timegrain,
			max_no_of_paths,
		)
		| get_additional_duration_reports(
			background_job_duration_by_method,
			name,
			timezone,
			timespan,
			timegrain,
			max_no_of_paths,
		)
	)


@frappe.whitelist()
@protected("Site")
@redis_cache(ttl=10 * 60)
def daily_usage(name, timezone):
	timespan = 7 * 24 * 60 * 60
	timegrain = 24 * 60 * 60
	request_data = get_usage(name, "request", timezone, timespan, timegrain)

	plan = frappe.get_cached_doc("Site", name).plan

	return {
		"data": [{"value": r.max, "date": r.date} for r in request_data],
		"plan_limit": get_plan_config(plan)["rate_limit"]["limit"] if plan else 0,
	}


def rounded_time(dt: datetime | None = None, round_to=60):
	"""Round a datetime object to any time lapse in seconds
	dt : datetime.datetime object, default now.
	round_to : Closest number of seconds to round to, default 1 minute.
	ref: https://stackoverflow.com/questions/3463930/how-to-round-the-minute-of-a-datetime-object/10854034#10854034
	"""
	if dt is None:
		dt = datetime.now()
	seconds = (dt.replace(tzinfo=None) - dt.min).seconds
	rounding = (seconds + round_to / 2) // round_to * round_to
	return dt + timedelta(0, rounding - seconds, -dt.microsecond)


@redis_cache(ttl=10 * 60)
def get_rounded_boundaries(timespan: int, timegrain: int, timezone: str = "UTC"):
	"""
	Round the start and end time to the nearest interval, because Elasticsearch does this
	"""
	end = datetime.now(pytz_timezone(timezone))
	start = frappe.utils.add_to_date(end, seconds=-timespan)

	return rounded_time(start, timegrain), rounded_time(end, timegrain)


def get_uptime(site, timezone, timespan, timegrain):
	monitor_server = frappe.db.get_single_value("Press Settings", "monitor_server")
	if not monitor_server:
		return []

	url = f"https://{monitor_server}/prometheus/api/v1/query_range"
	password = get_decrypted_password("Monitor Server", monitor_server, "grafana_password")

	end = datetime.now(pytz_timezone(timezone))
	start = frappe.utils.add_to_date(end, seconds=-timespan)
	query = {
		"query": (
			f'sum(sum_over_time(probe_success{{job="site", instance="{site}"}}[{timegrain}s])) by (instance) / sum(count_over_time(probe_success{{job="site", instance="{site}"}}[{timegrain}s])) by (instance)'
		),
		"start": start.timestamp(),
		"end": end.timestamp(),
		"step": f"{timegrain}s",
	}

	response = requests.get(url, params=query, auth=("frappe", password)).json()

	buckets = []
	if not response["data"]["result"]:
		return []
	for timestamp, value in response["data"]["result"][0]["values"]:
		buckets.append(
			frappe._dict(
				{
					"date": convert_utc_to_timezone(datetime.fromtimestamp(timestamp), timezone),
					"value": float(value),
				}
			)
		)
	return buckets


def normalize_datasets(datasets: list[Dataset]) -> list[Dataset]:
	"""Merge similar queries and sum their durations/counts"""
	n_datasets = {}
	for data_dict in datasets:
		n_query = normalize_query(data_dict["path"])
		if n_datasets.get(n_query):
			n_datasets[n_query]["values"] = [
				x + y for x, y in zip(n_datasets[n_query]["values"], data_dict["values"], strict=False)
			]
		else:
			data_dict["path"] = n_query
			n_datasets[n_query] = data_dict
	return list(n_datasets.values())


@redis_cache(ttl=10 * 60)
def get_request_by_(
	name,
	agg_type: AggType,
	timezone: str,
	timespan: int,
	timegrain: int,
	resource_type=ResourceType.SITE,
	max_no_of_paths=MAX_NO_OF_PATHS,
):
	"""
	:param name: site/server name depending on resource_type
	:param agg_type: count, duration, average_duration
	:param timezone: timezone of timespan
	:param timespan: duration in seconds
	:param timegrain: interval in seconds
	:param resource_type: filter by site or server
	"""
	return RequestGroupByChart(
		name, agg_type, timezone, timespan, timegrain, resource_type, max_no_of_paths
	).run()


@redis_cache(ttl=10 * 60)
def get_nginx_request_by_(
	name, agg_type: AggType, timezone: str, timespan: int, timegrain: int, max_no_of_paths
):
	return NginxRequestGroupByChart(
		name, agg_type, timezone, timespan, timegrain, ResourceType.SITE, max_no_of_paths
	).run()


@redis_cache(ttl=10 * 60)
def get_background_job_by_method(site, agg_type, timezone, timespan, timegrain, max_no_of_paths):
	return BackgroundJobGroupByChart(
		site, agg_type, timezone, timespan, timegrain, ResourceType.SITE, max_no_of_paths
	).run()


@frappe.whitelist()
def get_slow_logs_by_query(
	name: str,
	agg_type: str,
	timezone: str,
	duration: str = "24h",
	normalize: bool = False,
	max_no_of_paths: int = MAX_NO_OF_PATHS,
):
	timespan, timegrain = TIMESPAN_TIMEGRAIN_MAP[duration]

	return get_slow_logs(
		name, agg_type, timezone, timespan, timegrain, ResourceType.SITE, normalize, max_no_of_paths
	)


@redis_cache(ttl=10 * 60)
def get_slow_logs(
	name,
	agg_type,
	timezone,
	timespan,
	timegrain,
	resource_type=ResourceType.SITE,
	normalize=False,
	max_no_of_paths=MAX_NO_OF_PATHS,
):
	return SlowLogGroupByChart(
		normalize, name, agg_type, timezone, timespan, timegrain, resource_type, max_no_of_paths
	).run()


class RunDocMethodMethodNames(RequestGroupByChart):
	def __init__(self, *args, **kwargs):
		super().__init__(*args, **kwargs)

	def setup_search_filters(self):
		super().setup_search_filters()
		self.group_by_field = "json.methodname"
		self.search = self.search.filter("match_phrase", json__request__path="/api/method/run_doc_method")

	def exclude_top_k_data(self, datasets: list[Dataset]):
		if ResourceType(self.resource_type) is ResourceType.SITE:
			for path in list(map(lambda x: x["path"], datasets)):
				self.search = self.search.exclude("match_phrase", json__methodname=path)
		elif ResourceType(self.resource_type) is ResourceType.SERVER:  # not used atp
			for path in list(map(lambda x: x["path"], datasets)):
				self.search = self.search.exclude("match_phrase", json__site=path)


def get_run_doc_method_methodnames(*args, **kwargs):
	return RunDocMethodMethodNames(*args, **kwargs).run()


class QueryReportRunReports(RequestGroupByChart):
	def __init__(self, *args, **kwargs):
		super().__init__(*args, **kwargs)

	def setup_search_filters(self):
		super().setup_search_filters()
		self.group_by_field = "json.report"
		self.search = self.search.filter(
			"match_phrase", json__request__path="/api/method/frappe.desk.query_report.run"
		)

	def exclude_top_k_data(self, datasets: list[Dataset]):
		if ResourceType(self.resource_type) is ResourceType.SITE:
			for path in list(map(lambda x: x["path"], datasets)):
				self.search = self.search.exclude("match_phrase", json__report=path)
		elif ResourceType(self.resource_type) is ResourceType.SERVER:  # not used atp
			for path in list(map(lambda x: x["path"], datasets)):
				self.search = self.search.exclude("match_phrase", json__site=path)


def get_query_report_run_reports(*args, **kwargs):
	return QueryReportRunReports(*args, **kwargs).run()


def get_generate_report_reports(*args, **kwargs):
	return GenerateReportReports(*args, **kwargs).run()


class CommonSlowPath(TypedDict):
	path: str
	id: str
	function: Callable


COMMONLY_SLOW_PATHS: list[CommonSlowPath] = [
	{
		"path": "/api/method/run_doc_method",
		"id": "run_doc_method_methodnames",
		"function": get_run_doc_method_methodnames,
	},
	{
		"path": "/api/method/frappe.desk.query_report.run",
		"id": "query_report_run_reports",
		"function": get_query_report_run_reports,
	},
]

COMMONLY_SLOW_JOBS: list[CommonSlowPath] = [
	{
		"path": "generate_report",
		"id": "generate_report_reports",
		"function": get_generate_report_reports,
	},
	{
		"path": "frappe.core.doctype.prepared_report.prepared_report.generate_report",
		"id": "generate_report_reports",
		"function": get_generate_report_reports,
	},
]


class GenerateReportReports(BackgroundJobGroupByChart):
	paths: ClassVar = [job["path"] for job in COMMONLY_SLOW_JOBS if job["id"] == "generate_report_reports"]

	def __init__(self, *args, **kwargs):
		super().__init__(*args, **kwargs)

	def setup_search_filters(self):
		super().setup_search_filters()
		self.group_by_field = "json.report"
		self.search = self.search.query(
			"bool", should=[{"match_phrase": {"json.job.method": path}} for path in self.paths]
		)

	def exclude_top_k_data(self, datasets: list[Dataset]):
		if ResourceType(self.resource_type) is ResourceType.SITE:
			for path in list(map(lambda x: x["path"], datasets)):
				self.search = self.search.exclude("match_phrase", json__report=path)
		elif ResourceType(self.resource_type) is ResourceType.SERVER:  # not used atp
			for path in list(map(lambda x: x["path"], datasets)):
				self.search = self.search.exclude("match_phrase", json__site=path)


def get_usage(site, type, timezone, timespan, timegrain):
	log_server = frappe.db.get_single_value("Press Settings", "log_server")
	if not log_server:
		return {"datasets": [], "labels": []}

	url = f"https://{log_server}/elasticsearch/filebeat-*/_search"
	password = get_decrypted_password("Log Server", log_server, "kibana_password")

	query = {
		"aggs": {
			"date_histogram": {
				"date_histogram": {
					"field": "@timestamp",
					"fixed_interval": f"{timegrain}s",
				},
				"aggs": {
					"duration": {"sum": {"field": "json.duration"}},
					"count": {"value_count": {"field": "json.duration"}},
					"max": {"max": {"field": "json.request.counter"}},
				},
			}
		},
		"size": 0,
		"query": {
			"bool": {
				"filter": [
					{"match_phrase": {"json.transaction_type": type}},
					{"match_phrase": {"json.site": site}},
					{"range": {"@timestamp": {"gte": f"now-{timespan}s", "lte": "now"}}},
				]
			}
		},
	}

	response = requests.post(url, json=query, auth=("frappe", password)).json()

	buckets = []

	if not response.get("aggregations"):
		return {"datasets": [], "labels": []}

	for bucket in response["aggregations"]["date_histogram"]["buckets"]:
		buckets.append(
			frappe._dict(
				{
					"date": convert_utc_to_timezone(
						get_datetime(bucket["key_as_string"]).replace(tzinfo=None),
						timezone,
					),
					"count": bucket["count"]["value"],
					"duration": bucket["duration"]["value"],
					"max": bucket["max"]["value"],
				}
			)
		)
	return buckets


def get_current_cpu_usage(site):
	try:
		log_server = frappe.db.get_single_value("Press Settings", "log_server")
		if not log_server:
			return 0

		url = f"https://{log_server}/elasticsearch/filebeat-*/_search"
		password = get_decrypted_password("Log Server", log_server, "kibana_password")

		query = {
			"query": {
				"bool": {
					"filter": [
						{"match_phrase": {"json.transaction_type": "request"}},
						{"match_phrase": {"json.site": site}},
					]
				}
			},
			"sort": {"@timestamp": "desc"},
			"size": 1,
		}

		response = requests.post(url, json=query, auth=("frappe", password)).json()
		hits = response["hits"]["hits"]
		if hits:
			return hits[0]["_source"]["json"]["request"].get("counter", 0)
		return 0
	except Exception:
		return 0


def get_current_cpu_usage_for_sites_on_server(server):
	result = {}
	with suppress(Exception):
		log_server = frappe.db.get_single_value("Press Settings", "log_server")
		if not log_server:
			return result

		url = f"https://{log_server}/elasticsearch/filebeat-*/_search"
		password = get_decrypted_password("Log Server", log_server, "kibana_password")

		query = {
			"aggs": {
				"0": {
					"terms": {"field": "json.site", "size": 1000},
					"aggs": {
						"usage": {
							"filter": {"exists": {"field": "json.request.counter"}},
							"aggs": {
								"counter": {
									"top_metrics": {
										"metrics": {"field": "json.request.counter"},
										"size": 1,
										"sort": {"@timestamp": "desc"},
									}
								}
							},
						}
					},
				}
			},
			"size": 0,
			"query": {
				"bool": {
					"filter": [
						{
							"bool": {
								"filter": [
									{
										"bool": {
											"should": [
												{"term": {"json.transaction_type": {"value": "request"}}}
											],
											"minimum_should_match": 1,
										}
									},
									{
										"bool": {
											"should": [{"term": {"agent.name": {"value": server}}}],
											"minimum_should_match": 1,
										}
									},
								]
							}
						},
						{"range": {"@timestamp": {"gte": "now-1d"}}},
					]
				}
			},
		}

		response = requests.post(url, json=query, auth=("frappe", password)).json()
		for row in response["aggregations"]["0"]["buckets"]:
			site = row["key"]
			metric = row["usage"]["counter"]["top"]
			if metric:
				result[site] = metric[0]["metrics"]["json.request.counter"]
	return result


@frappe.whitelist()
@protected("Site")
def request_logs(name, timezone, date, sort=None, start=0):
	log_server = frappe.db.get_single_value("Press Settings", "log_server")
	if not log_server:
		return []

	url = f"https://{log_server}/elasticsearch/filebeat-*/_search"
	password = get_decrypted_password("Log Server", log_server, "kibana_password")

	sort_value = {
		"Time (Ascending)": {"@timestamp": "asc"},
		"Time (Descending)": {"@timestamp": "desc"},
		"CPU Time (Descending)": {"json.duration": "desc"},
	}[sort or "CPU Time (Descending)"]

	query = {
		"query": {
			"bool": {
				"filter": [
					{"match_phrase": {"json.transaction_type": "request"}},
					{"match_phrase": {"json.site": name}},
					{"range": {"@timestamp": {"gt": f"{date}||-1d/d", "lte": f"{date}||/d"}}},
				],
				"must_not": [{"match_phrase": {"json.request.path": "/api/method/ping"}}],
			}
		},
		"sort": sort_value,
		"from": start,
		"size": 10,
	}

	response = requests.post(url, json=query, auth=("frappe", password)).json()
	out = []
	for d in response["hits"]["hits"]:
		data = d["_source"]["json"]
		data["timestamp"] = convert_utc_to_timezone(
			frappe.utils.get_datetime(data["timestamp"]).replace(tzinfo=None), timezone
		)
		out.append(data)

	return out


@frappe.whitelist()
@protected("Site")
def binary_logs(name, start_time, end_time, pattern: str = ".*", max_lines: int = 4000):
	filters = frappe._dict(
		site=name,
		database=frappe.db.get_value("Site", name, "database_name"),
		start_datetime=start_time,
		stop_datetime=end_time,
		pattern=pattern,
		max_lines=max_lines,
	)

	return get_binary_log_data(filters)


@frappe.whitelist()
@protected("Site")
def mariadb_processlist(site):
	site = frappe.get_doc("Site", site)
	agent = Agent(site.server)
	rows = agent.fetch_database_processes(site)
	for row in rows:
		row["state"] = row["state"].capitalize()
		row["query"] = sqlparse.format((row["query"] or "").strip(), keyword_case="upper", reindent=True)
	return rows


@frappe.whitelist()
@protected("Site")
def mariadb_slow_queries(
	name,
	start_datetime,
	stop_datetime,
	max_lines=1000,
	search_pattern=".*",
	normalize_queries=True,
	analyze=False,
):
	meta = frappe._dict(
		{
			"site": name,
			"start_datetime": start_datetime,
			"stop_datetime": stop_datetime,
			"max_lines": max_lines,
			"search_pattern": search_pattern,
			"normalize_queries": normalize_queries,
			"analyze": analyze,
		}
	)
	columns, data = execute(filters=meta)
	return {"columns": columns, "data": data}


@frappe.whitelist()
@protected("Site")
def deadlock_report(name, start_datetime, stop_datetime, max_log_size=500):
	from press.press.report.mariadb_deadlock_browser.mariadb_deadlock_browser import execute

	meta = frappe._dict(
		{
			"site": name,
			"start_datetime": start_datetime,
			"stop_datetime": stop_datetime,
			"max_log_size": max_log_size,
		}
	)
	_, data = execute(filters=meta)
	return data


# MARKETPLACE - Plausible
@frappe.whitelist(allow_guest=True)
@protected("Marketplace App")
def plausible_analytics(name):
	response = {}
	settings = frappe.get_single("Press Settings")
	api_endpoints = {
		"aggregate": "/api/v1/stats/aggregate",
		"timeseries": "/api/v1/stats/timeseries",
	}
	params = {
		"site_id": settings.plausible_site_id,
		"period": "30d",
		"metrics": "visitors,pageviews",
		"filters": f"visit:page==/marketplace/apps/{name}",
	}
	headers = {"Authorization": f"Bearer {settings.get_password('plausible_api_key')}"}

	for api_type, endpoint in api_endpoints.items():
		res = requests.get(settings.plausible_url + endpoint, params=params, headers=headers)
		if res.status_code == 200 and res.json().get("results"):
			res = res.json().get("results")
			if api_type == "aggregate":
				response.update({"agg_pageviews": res["pageviews"], "agg_visitors": res["visitors"]})
			elif api_type == "timeseries":
				pageviews = [{"value": d["pageviews"], "date": d["date"]} for d in res]
				unique_visitors = [{"value": d["visitors"], "date": d["date"]} for d in res]
				response.update({"pageviews": pageviews, "visitors": unique_visitors})

	response.update(
		{
			"weekly_installs": frappe.db.sql(
				f"""
		SELECT DATE_FORMAT(sa.creation, '%Y-%m-%d') AS date, COUNT(*) AS value
		FROM `tabSite Activity` as sa
		WHERE sa.action = 'Install App'
		AND sa.creation >= DATE_SUB(CURDATE(), INTERVAL 8 WEEK)
		AND sa.reason = '{name}'
		GROUP BY WEEK(sa.creation)
		ORDER BY date
		""",
				as_dict=True,
			),
		}
	)

	return response


def get_doctype_name(table_name: str) -> str:
	return table_name.removeprefix("tab")


@frappe.whitelist()
@protected("Site")
def mariadb_add_suggested_index(name, table, column):
	record_exists = frappe.db.exists(
		"Agent Job",
		{
			"site": name,
			"status": ["in", ["Undelivered", "Running", "Pending"]],
			"job_type": "Add Database Index",
		},
	)
	if record_exists:
		frappe.throw("There is already a pending job for Add Database Index. Please wait until finished.")
	doctype = get_doctype_name(table)
	site = frappe.get_cached_doc("Site", name)
	agent = Agent(site.server)
	agent.add_database_index(site, doctype=doctype, columns=[column])<|MERGE_RESOLUTION|>--- conflicted
+++ resolved
@@ -453,11 +453,6 @@
 		return res
 
 
-<<<<<<< HEAD
-<<<<<<< HEAD
-=======
-=======
->>>>>>> 9e9f878e
 def _query_prometheus(query: dict[str, str]) -> dict[str, float | str]:
 	monitor_server = frappe.db.get_single_value("Press Settings", "monitor_server")
 	url = f"https://{monitor_server}/prometheus/api/v1/query_range"
@@ -492,11 +487,7 @@
 			{"name": res["metric"]["name"], "values": [float(value[1]) for value in res["values"]]}
 		)
 
-<<<<<<< HEAD
 	for metric in res["values"]:
-=======
-	for metric in res:
->>>>>>> 9e9f878e
 		labels.append(_parse_datetime_in_metrics(metric[0], timezone))
 
 	return datasets, labels
@@ -531,10 +522,6 @@
 	return {"cpu": {"datasets": datasets, "labels": labels}}
 
 
-<<<<<<< HEAD
->>>>>>> b79995e00 (fix(cadvisor): Correct labels)
-=======
->>>>>>> 9e9f878e
 @frappe.whitelist()
 @protected("Site")
 @redis_cache(ttl=10 * 60)
