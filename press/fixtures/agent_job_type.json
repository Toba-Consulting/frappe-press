--- conflicted
+++ resolved
@@ -971,18 +971,31 @@
  {
   "docstatus": 0,
   "doctype": "Agent Job Type",
-<<<<<<< HEAD
+  "modified": "2020-10-02 15:34:23.594712",
+  "name": "Fetch Sites Info",
+  "parent": null,
+  "parentfield": null,
+  "parenttype": null,
+  "request_method": "POST",
+  "request_path": "/benches/{bench}/info",
+  "steps": [
+   {
+    "parent": "Fetch Sites Info",
+    "parentfield": "steps",
+    "parenttype": "Agent Job Type",
+    "step_name": "Fetch Sites Info"
+   }
+  ]
+ },
+ {
+  "docstatus": 0,
+  "doctype": "Agent Job Type",
   "modified": "2020-10-12 21:03:33.225786",
   "name": "Remove Redirect on Host",
-=======
-  "modified": "2020-10-02 15:34:23.594712",
-  "name": "Fetch Sites Info",
->>>>>>> d4eba41b
-  "parent": null,
-  "parentfield": null,
-  "parenttype": null,
-  "request_method": "POST",
-<<<<<<< HEAD
+  "parent": null,
+  "parentfield": null,
+  "parenttype": null,
+  "request_method": "POST",
   "request_path": null,
   "steps": [
    {
@@ -1033,15 +1046,6 @@
     "parentfield": "steps",
     "parenttype": "Agent Job Type",
     "step_name": "Reload NGINX"
-=======
-  "request_path": "/benches/{bench}/info",
-  "steps": [
-   {
-    "parent": "Fetch Sites Info",
-    "parentfield": "steps",
-    "parenttype": "Agent Job Type",
-    "step_name": "Fetch Sites Info"
->>>>>>> d4eba41b
    }
   ]
  }
