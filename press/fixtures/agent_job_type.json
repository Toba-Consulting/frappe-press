[
 {
  "docstatus": 0,
  "doctype": "Agent Job Type",
  "modified": "2021-01-27 10:42:40.678534",
  "name": "Rename Site",
  "parent": null,
  "parentfield": null,
  "parenttype": null,
  "request_method": "POST",
  "request_path": "benches/{site.bench}/sites/{site.name}/rename",
  "steps": [
   {
    "parent": "Rename Site",
    "parentfield": "steps",
    "parenttype": "Agent Job Type",
    "step_name": "Enable Maintenance Mode"
   },
   {
    "parent": "Rename Site",
    "parentfield": "steps",
    "parenttype": "Agent Job Type",
    "step_name": "Wait for Enqueued Jobs"
   },
   {
    "parent": "Rename Site",
    "parentfield": "steps",
    "parenttype": "Agent Job Type",
    "step_name": "Update Site Configuration"
   },
   {
    "parent": "Rename Site",
    "parentfield": "steps",
    "parenttype": "Agent Job Type",
    "step_name": "Rename Site"
   },
   {
    "parent": "Rename Site",
    "parentfield": "steps",
    "parenttype": "Agent Job Type",
    "step_name": "Bench Setup NGINX"
   },
   {
    "parent": "Rename Site",
    "parentfield": "steps",
    "parenttype": "Agent Job Type",
    "step_name": "Reload NGINX"
   },
   {
    "parent": "Rename Site",
    "parentfield": "steps",
    "parenttype": "Agent Job Type",
    "step_name": "Disable Maintenance Mode"
   },
   {
    "parent": "Rename Site",
    "parentfield": "steps",
    "parenttype": "Agent Job Type",
    "step_name": "Enable Scheduler"
   }
  ]
 },
 {
  "docstatus": 0,
  "doctype": "Agent Job Type",
  "modified": "2020-02-21 12:34:39.569810",
  "name": "Recover Failed Site Migration",
  "parent": null,
  "parentfield": null,
  "parenttype": null,
  "request_method": null,
  "request_path": null,
  "steps": [
   {
    "parent": "Recover Failed Site Migration",
    "parentfield": "steps",
    "parenttype": "Agent Job Type",
    "step_name": "Move Site"
   },
   {
    "parent": "Recover Failed Site Migration",
    "parentfield": "steps",
    "parenttype": "Agent Job Type",
    "step_name": "Restore Touched Tables"
   },
   {
    "parent": "Recover Failed Site Migration",
    "parentfield": "steps",
    "parenttype": "Agent Job Type",
    "step_name": "Disable Maintenance Mode"
   }
  ]
 },
 {
  "docstatus": 0,
  "doctype": "Agent Job Type",
  "modified": "2020-08-11 12:17:23.658693",
  "name": "Add Domain",
  "parent": null,
  "parentfield": null,
  "parenttype": null,
  "request_method": "POST",
  "request_path": "benches/{bench}/sites/{site}/domains",
  "steps": [
   {
    "parent": "Add Domain",
    "parentfield": "steps",
    "parenttype": "Agent Job Type",
    "step_name": "Update Site Configuration"
   },
   {
    "parent": "Add Domain",
    "parentfield": "steps",
    "parenttype": "Agent Job Type",
    "step_name": "Bench Setup NGINX"
   },
   {
    "parent": "Add Domain",
    "parentfield": "steps",
    "parenttype": "Agent Job Type",
    "step_name": "Reload NGINX"
   }
  ]
 },
 {
  "docstatus": 0,
  "doctype": "Agent Job Type",
  "modified": "2020-08-11 12:17:43.993040",
  "name": "Remove Domain",
  "parent": null,
  "parentfield": null,
  "parenttype": null,
  "request_method": "DELETE",
  "request_path": "benches/{bench}/sites/{site}/domains/{domain}",
  "steps": [
   {
    "parent": "Remove Domain",
    "parentfield": "steps",
    "parenttype": "Agent Job Type",
    "step_name": "Update Site Configuration"
   },
   {
    "parent": "Remove Domain",
    "parentfield": "steps",
    "parenttype": "Agent Job Type",
    "step_name": "Bench Setup NGINX"
   },
   {
    "parent": "Remove Domain",
    "parentfield": "steps",
    "parenttype": "Agent Job Type",
    "step_name": "Reload NGINX"
   }
  ]
 },
 {
  "docstatus": 0,
  "doctype": "Agent Job Type",
  "modified": "2020-04-07 16:10:22.420615",
  "name": "Update Site Configuration",
  "parent": null,
  "parentfield": null,
  "parenttype": null,
  "request_method": "POST",
  "request_path": "/benches/{bench}/sites/{site}/config",
  "steps": [
   {
    "parent": "Update Site Configuration",
    "parentfield": "steps",
    "parenttype": "Agent Job Type",
    "step_name": "Update Site Configuration"
   }
  ]
 },
 {
  "docstatus": 0,
  "doctype": "Agent Job Type",
  "modified": "2020-07-27 19:18:17.532920",
  "name": "Update Site Pull",
  "parent": null,
  "parentfield": null,
  "parenttype": null,
  "request_method": "POST",
  "request_path": "/benches/{bench}/sites/{site}/update/pull",
  "steps": [
   {
    "parent": "Update Site Pull",
    "parentfield": "steps",
    "parenttype": "Agent Job Type",
    "step_name": "Enable Maintenance Mode"
   },
   {
    "parent": "Update Site Pull",
    "parentfield": "steps",
    "parenttype": "Agent Job Type",
    "step_name": "Wait for Enqueued Jobs"
   },
   {
    "parent": "Update Site Pull",
    "parentfield": "steps",
    "parenttype": "Agent Job Type",
    "step_name": "Move Site"
   },
   {
    "parent": "Update Site Pull",
    "parentfield": "steps",
    "parenttype": "Agent Job Type",
    "step_name": "Bench Setup NGINX"
   },
   {
    "parent": "Update Site Pull",
    "parentfield": "steps",
    "parenttype": "Agent Job Type",
    "step_name": "Bench Setup NGINX Target"
   },
   {
    "parent": "Update Site Pull",
    "parentfield": "steps",
    "parenttype": "Agent Job Type",
    "step_name": "Reload NGINX"
   },
   {
    "parent": "Update Site Pull",
    "parentfield": "steps",
    "parenttype": "Agent Job Type",
    "step_name": "Disable Maintenance Mode"
   }
  ]
 },
 {
  "docstatus": 0,
  "doctype": "Agent Job Type",
  "modified": "2020-07-27 19:19:05.246993",
  "name": "Update Site Migrate",
  "parent": null,
  "parentfield": null,
  "parenttype": null,
  "request_method": "POST",
  "request_path": "/benches/{bench}/sites/{site}/update/migrate",
  "steps": [
   {
    "parent": "Update Site Migrate",
    "parentfield": "steps",
    "parenttype": "Agent Job Type",
    "step_name": "Enable Maintenance Mode"
   },
   {
    "parent": "Update Site Migrate",
    "parentfield": "steps",
    "parenttype": "Agent Job Type",
    "step_name": "Wait for Enqueued Jobs"
   },
   {
    "parent": "Update Site Migrate",
    "parentfield": "steps",
    "parenttype": "Agent Job Type",
    "step_name": "Clear Backup Directory"
   },
   {
    "parent": "Update Site Migrate",
    "parentfield": "steps",
    "parenttype": "Agent Job Type",
    "step_name": "Backup Site Tables"
   },
   {
    "parent": "Update Site Migrate",
    "parentfield": "steps",
    "parenttype": "Agent Job Type",
    "step_name": "Move Site"
   },
   {
    "parent": "Update Site Migrate",
    "parentfield": "steps",
    "parenttype": "Agent Job Type",
    "step_name": "Bench Setup NGINX"
   },
   {
    "parent": "Update Site Migrate",
    "parentfield": "steps",
    "parenttype": "Agent Job Type",
    "step_name": "Bench Setup NGINX Target"
   },
   {
    "parent": "Update Site Migrate",
    "parentfield": "steps",
    "parenttype": "Agent Job Type",
    "step_name": "Reload NGINX"
   },
   {
    "parent": "Update Site Migrate",
    "parentfield": "steps",
    "parenttype": "Agent Job Type",
    "step_name": "Migrate Site"
   },
   {
    "parent": "Update Site Migrate",
    "parentfield": "steps",
    "parenttype": "Agent Job Type",
    "step_name": "Disable Maintenance Mode"
   }
  ]
 },
 {
  "docstatus": 0,
  "doctype": "Agent Job Type",
  "modified": "2020-06-17 16:44:12.364275",
  "name": "Backup Site",
  "parent": null,
  "parentfield": null,
  "parenttype": null,
  "request_method": null,
  "request_path": null,
  "steps": [
   {
    "parent": "Backup Site",
    "parentfield": "steps",
    "parenttype": "Agent Job Type",
    "step_name": "Backup Site"
   },
   {
    "parent": "Backup Site",
    "parentfield": "steps",
    "parenttype": "Agent Job Type",
    "step_name": "Upload Site Backup to S3"
   }
  ]
 },
 {
  "docstatus": 0,
  "doctype": "Agent Job Type",
  "modified": "2020-04-15 14:59:02.613798",
  "name": "New Site",
  "parent": null,
  "parentfield": null,
  "parenttype": null,
  "request_method": null,
  "request_path": null,
  "steps": [
   {
    "parent": "New Site",
    "parentfield": "steps",
    "parenttype": "Agent Job Type",
    "step_name": "New Site"
   },
   {
    "parent": "New Site",
    "parentfield": "steps",
    "parenttype": "Agent Job Type",
    "step_name": "Install Apps"
   },
   {
    "parent": "New Site",
    "parentfield": "steps",
    "parenttype": "Agent Job Type",
    "step_name": "Update Site Configuration"
   },
   {
    "parent": "New Site",
    "parentfield": "steps",
    "parenttype": "Agent Job Type",
    "step_name": "Bench Setup NGINX"
   },
   {
    "parent": "New Site",
    "parentfield": "steps",
    "parenttype": "Agent Job Type",
    "step_name": "Reload NGINX"
   }
  ]
 },
 {
  "docstatus": 0,
  "doctype": "Agent Job Type",
  "modified": "2020-04-03 23:20:55.186989",
  "name": "Add Host to Proxy",
  "parent": null,
  "parentfield": null,
  "parenttype": null,
  "request_method": "POST",
  "request_path": "/proxy/hosts",
  "steps": [
   {
    "parent": "Add Host to Proxy",
    "parentfield": "steps",
    "parenttype": "Agent Job Type",
    "step_name": "Add Host to Proxy"
   },
   {
    "parent": "Add Host to Proxy",
    "parentfield": "steps",
    "parenttype": "Agent Job Type",
    "step_name": "Generate NGINX Configuration"
   },
   {
    "parent": "Add Host to Proxy",
    "parentfield": "steps",
    "parenttype": "Agent Job Type",
    "step_name": "Reload NGINX"
   }
  ]
 },
 {
  "docstatus": 0,
  "doctype": "Agent Job Type",
  "modified": "2020-04-03 23:20:14.208716",
  "name": "Add Site to Upstream",
  "parent": null,
  "parentfield": null,
  "parenttype": null,
  "request_method": "POST",
  "request_path": "/proxy/upstreams/{upstream}/sites",
  "steps": [
   {
    "parent": "Add Site to Upstream",
    "parentfield": "steps",
    "parenttype": "Agent Job Type",
    "step_name": "Add Site File to Upstream Directory"
   },
   {
    "parent": "Add Site to Upstream",
    "parentfield": "steps",
    "parenttype": "Agent Job Type",
    "step_name": "Generate NGINX Configuration"
   },
   {
    "parent": "Add Site to Upstream",
    "parentfield": "steps",
    "parenttype": "Agent Job Type",
    "step_name": "Reload NGINX"
   }
  ]
 },
 {
  "docstatus": 0,
  "doctype": "Agent Job Type",
  "modified": "2020-04-03 23:20:08.170631",
  "name": "Add Upstream to Proxy",
  "parent": null,
  "parentfield": null,
  "parenttype": null,
  "request_method": "POST",
  "request_path": "/proxy/upstreams",
  "steps": [
   {
    "parent": "Add Upstream to Proxy",
    "parentfield": "steps",
    "parenttype": "Agent Job Type",
    "step_name": "Add Upstream Directory"
   },
   {
    "parent": "Add Upstream to Proxy",
    "parentfield": "steps",
    "parenttype": "Agent Job Type",
    "step_name": "Generate NGINX Configuration"
   },
   {
    "parent": "Add Upstream to Proxy",
    "parentfield": "steps",
    "parenttype": "Agent Job Type",
    "step_name": "Reload NGINX"
   }
  ]
 },
 {
  "docstatus": 0,
  "doctype": "Agent Job Type",
  "modified": "2020-12-11 14:03:35.053168",
  "name": "New Bench",
  "parent": null,
  "parentfield": null,
  "parenttype": null,
  "request_method": "POST",
  "request_path": "/benches",
  "steps": [
   {
    "parent": "New Bench",
    "parentfield": "steps",
    "parenttype": "Agent Job Type",
    "step_name": "Initialize Bench"
   },
   {
    "parent": "New Bench",
    "parentfield": "steps",
    "parenttype": "Agent Job Type",
    "step_name": "Update Bench Configuration"
   },
   {
    "parent": "New Bench",
    "parentfield": "steps",
    "parenttype": "Agent Job Type",
    "step_name": "Deploy Bench"
   },
   {
    "parent": "New Bench",
    "parentfield": "steps",
    "parenttype": "Agent Job Type",
    "step_name": "Bench Setup NGINX"
   }
  ]
 },
 {
  "docstatus": 0,
  "doctype": "Agent Job Type",
  "modified": "2020-04-03 23:19:43.720292",
  "name": "Remove Site from Upstream",
  "parent": null,
  "parentfield": null,
  "parenttype": null,
  "request_method": "DELETE",
  "request_path": "/proxy/upstreams/{upstream}/sites/{site}",
  "steps": [
   {
    "parent": "Remove Site from Upstream",
    "parentfield": "steps",
    "parenttype": "Agent Job Type",
    "step_name": "Remove Site File from Upstream Directory"
   },
   {
    "parent": "Remove Site from Upstream",
    "parentfield": "steps",
    "parenttype": "Agent Job Type",
    "step_name": "Generate NGINX Configuration"
   },
   {
    "parent": "Remove Site from Upstream",
    "parentfield": "steps",
    "parenttype": "Agent Job Type",
    "step_name": "Reload NGINX"
   }
  ]
 },
 {
  "docstatus": 0,
  "doctype": "Agent Job Type",
  "modified": "2020-02-20 10:19:17.561733",
  "name": "Archive Site",
  "parent": null,
  "parentfield": null,
  "parenttype": null,
  "request_method": null,
  "request_path": null,
  "steps": [
   {
    "parent": "Archive Site",
    "parentfield": "steps",
    "parenttype": "Agent Job Type",
    "step_name": "Archive Site"
   },
   {
    "parent": "Archive Site",
    "parentfield": "steps",
    "parenttype": "Agent Job Type",
    "step_name": "Bench Setup NGINX"
   },
   {
    "parent": "Archive Site",
    "parentfield": "steps",
    "parenttype": "Agent Job Type",
    "step_name": "Reload NGINX"
   }
  ]
 },
 {
  "docstatus": 0,
  "doctype": "Agent Job Type",
  "modified": "2020-04-03 20:16:04.843363",
  "name": "Archive Bench",
  "parent": null,
  "parentfield": null,
  "parenttype": null,
  "request_method": "POST",
  "request_path": "/benches/{bench}/archive",
  "steps": [
   {
    "parent": "Archive Bench",
    "parentfield": "steps",
    "parenttype": "Agent Job Type",
    "step_name": "Bench Disable Production"
   },
   {
    "parent": "Archive Bench",
    "parentfield": "steps",
    "parenttype": "Agent Job Type",
    "step_name": "Move Bench to Archived Directory"
   }
  ]
 },
 {
  "docstatus": 0,
  "doctype": "Agent Job Type",
  "modified": "2020-04-08 15:02:15.559811",
  "name": "Install App on Site",
  "parent": null,
  "parentfield": null,
  "parenttype": null,
  "request_method": "POST",
  "request_path": "/benches/{bench}/sites/{site}/apps",
  "steps": [
   {
    "parent": "Install App on Site",
    "parentfield": "steps",
    "parenttype": "Agent Job Type",
    "step_name": "Install App on Site"
   }
  ]
 },
 {
  "docstatus": 0,
  "doctype": "Agent Job Type",
  "modified": "2020-07-30 10:46:32.814468",
  "name": "New Site from Backup",
  "parent": null,
  "parentfield": null,
  "parenttype": null,
  "request_method": "POST",
  "request_path": "/benches/{bench}/sites/restore",
  "steps": [
   {
    "parent": "New Site from Backup",
    "parentfield": "steps",
    "parenttype": "Agent Job Type",
    "step_name": "Download Backup Files"
   },
   {
    "parent": "New Site from Backup",
    "parentfield": "steps",
    "parenttype": "Agent Job Type",
    "step_name": "New Site"
   },
   {
    "parent": "New Site from Backup",
    "parentfield": "steps",
    "parenttype": "Agent Job Type",
    "step_name": "Update Site Configuration"
   },
   {
    "parent": "New Site from Backup",
    "parentfield": "steps",
    "parenttype": "Agent Job Type",
    "step_name": "Restore Site"
   },
   {
    "parent": "New Site from Backup",
    "parentfield": "steps",
    "parenttype": "Agent Job Type",
    "step_name": "Delete Downloaded Backup Files"
   },
   {
    "parent": "New Site from Backup",
    "parentfield": "steps",
    "parenttype": "Agent Job Type",
    "step_name": "Uninstall Unavailable Apps"
   },
   {
    "parent": "New Site from Backup",
    "parentfield": "steps",
    "parenttype": "Agent Job Type",
    "step_name": "Migrate Site"
   },
   {
    "parent": "New Site from Backup",
    "parentfield": "steps",
    "parenttype": "Agent Job Type",
    "step_name": "Set Administrator Password"
   },
   {
    "parent": "New Site from Backup",
    "parentfield": "steps",
    "parenttype": "Agent Job Type",
    "step_name": "Enable Scheduler"
   },
   {
    "parent": "New Site from Backup",
    "parentfield": "steps",
    "parenttype": "Agent Job Type",
    "step_name": "Bench Setup NGINX"
   },
   {
    "parent": "New Site from Backup",
    "parentfield": "steps",
    "parenttype": "Agent Job Type",
    "step_name": "Reload NGINX"
   }
  ]
 },
 {
  "docstatus": 0,
  "doctype": "Agent Job Type",
  "modified": "2020-05-06 11:08:03.470650",
  "name": "Reinstall Site",
  "parent": null,
  "parentfield": null,
  "parenttype": null,
  "request_method": "POST",
  "request_path": "benches/{bench}/sites/{site}/reinstall",
  "steps": [
   {
    "parent": "Reinstall Site",
    "parentfield": "steps",
    "parenttype": "Agent Job Type",
    "step_name": "Reinstall Site"
   }
  ]
 },
 {
  "docstatus": 0,
  "doctype": "Agent Job Type",
  "modified": "2020-07-30 10:46:20.712793",
  "name": "Restore Site",
  "parent": null,
  "parentfield": null,
  "parenttype": null,
  "request_method": "POST",
  "request_path": "/benches/{bench}/sites/{site}/restore",
  "steps": [
   {
    "parent": "Restore Site",
    "parentfield": "steps",
    "parenttype": "Agent Job Type",
    "step_name": "Download Backup Files"
   },
   {
    "parent": "Restore Site",
    "parentfield": "steps",
    "parenttype": "Agent Job Type",
    "step_name": "Restore Site"
   },
   {
    "parent": "Restore Site",
    "parentfield": "steps",
    "parenttype": "Agent Job Type",
    "step_name": "Delete Downloaded Backup Files"
   },
   {
    "parent": "Restore Site",
    "parentfield": "steps",
    "parenttype": "Agent Job Type",
    "step_name": "Uninstall Unavailable Apps"
   },
   {
    "parent": "Restore Site",
    "parentfield": "steps",
    "parenttype": "Agent Job Type",
    "step_name": "Migrate Site"
   },
   {
    "parent": "Restore Site",
    "parentfield": "steps",
    "parenttype": "Agent Job Type",
    "step_name": "Set Administrator Password"
   },
   {
    "parent": "Restore Site",
    "parentfield": "steps",
    "parenttype": "Agent Job Type",
    "step_name": "Enable Scheduler"
   }
  ]
 },
 {
  "docstatus": 0,
  "doctype": "Agent Job Type",
  "modified": "2020-05-21 14:43:42.827772",
  "name": "Update Site Status",
  "parent": null,
  "parentfield": null,
  "parenttype": null,
  "request_method": "POST",
  "request_path": "/proxy/upstreams/{upstream}/sites/{site}/status",
  "steps": [
   {
    "parent": "Update Site Status",
    "parentfield": "steps",
    "parenttype": "Agent Job Type",
    "step_name": "Update Site File"
   },
   {
    "parent": "Update Site Status",
    "parentfield": "steps",
    "parenttype": "Agent Job Type",
    "step_name": "Generate NGINX Configuration"
   },
   {
    "parent": "Update Site Status",
    "parentfield": "steps",
    "parenttype": "Agent Job Type",
    "step_name": "Reload NGINX"
   }
  ]
 },
 {
  "docstatus": 0,
  "doctype": "Agent Job Type",
  "modified": "2021-02-01 16:31:25.999308",
  "name": "Update Bench Configuration",
  "parent": null,
  "parentfield": null,
  "parenttype": null,
  "request_method": "POST",
  "request_path": "/benches/{bench}/config",
  "steps": [
   {
    "parent": "Update Bench Configuration",
    "parentfield": "steps",
    "parenttype": "Agent Job Type",
    "step_name": "Update Bench Configuration"
   },
   {
    "parent": "Update Bench Configuration",
    "parentfield": "steps",
    "parenttype": "Agent Job Type",
    "step_name": "Bench Setup NGINX"
   },
   {
    "parent": "Update Bench Configuration",
    "parentfield": "steps",
    "parenttype": "Agent Job Type",
    "step_name": "Generate Docker Compose File"
   },
   {
    "parent": "Update Bench Configuration",
    "parentfield": "steps",
    "parenttype": "Agent Job Type",
    "step_name": "Deploy Bench"
   }
  ]
 },
 {
  "docstatus": 0,
  "doctype": "Agent Job Type",
  "modified": "2020-06-26 15:27:03.310761",
  "name": "Uninstall App from Site",
  "parent": null,
  "parentfield": null,
  "parenttype": null,
  "request_method": "DELETE",
  "request_path": "/benches/{bench}/sites/{site}/apps",
  "steps": [
   {
    "parent": "Uninstall App from Site",
    "parentfield": "steps",
    "parenttype": "Agent Job Type",
    "step_name": "Uninstall App from Site"
   }
  ]
 },
 {
  "docstatus": 0,
  "doctype": "Agent Job Type",
  "modified": "2020-07-27 20:49:03.616821",
  "name": "Recover Failed Site Pull",
  "parent": null,
  "parentfield": null,
  "parenttype": null,
  "request_method": "POST",
  "request_path": "/benches/{bench}/sites/{site}/update/pull/recover",
  "steps": [
   {
    "parent": "Recover Failed Site Pull",
    "parentfield": "steps",
    "parenttype": "Agent Job Type",
    "step_name": "Move Site"
   },
   {
    "parent": "Recover Failed Site Pull",
    "parentfield": "steps",
    "parenttype": "Agent Job Type",
    "step_name": "Bench Setup NGINX"
   },
   {
    "parent": "Recover Failed Site Pull",
    "parentfield": "steps",
    "parenttype": "Agent Job Type",
    "step_name": "Bench Setup NGINX Target"
   },
   {
    "parent": "Recover Failed Site Pull",
    "parentfield": "steps",
    "parenttype": "Agent Job Type",
    "step_name": "Reload NGINX"
   },
   {
    "parent": "Recover Failed Site Pull",
    "parentfield": "steps",
    "parenttype": "Agent Job Type",
    "step_name": "Disable Maintenance Mode"
   }
  ]
 },
 {
  "docstatus": 0,
  "doctype": "Agent Job Type",
  "modified": "2020-07-27 20:48:53.225074",
  "name": "Recover Failed Site Update",
  "parent": null,
  "parentfield": null,
  "parenttype": null,
  "request_method": "POST",
  "request_path": "/benches/{bench}/sites/{site}/update/recover",
  "steps": [
   {
    "parent": "Recover Failed Site Update",
    "parentfield": "steps",
    "parenttype": "Agent Job Type",
    "step_name": "Disable Maintenance Mode"
   }
  ]
 },
 {
  "docstatus": 0,
  "doctype": "Agent Job Type",
  "modified": "2020-07-27 20:48:35.869422",
  "name": "Recover Failed Site Migrate",
  "parent": null,
  "parentfield": null,
  "parenttype": null,
  "request_method": "POST",
  "request_path": "/benches/{bench}/sites/{site}/update/migrate/recover",
  "steps": [
   {
    "parent": "Recover Failed Site Migrate",
    "parentfield": "steps",
    "parenttype": "Agent Job Type",
    "step_name": "Move Site"
   },
   {
    "parent": "Recover Failed Site Migrate",
    "parentfield": "steps",
    "parenttype": "Agent Job Type",
    "step_name": "Bench Setup NGINX"
   },
   {
    "parent": "Recover Failed Site Migrate",
    "parentfield": "steps",
    "parenttype": "Agent Job Type",
    "step_name": "Bench Setup NGINX Target"
   },
   {
    "parent": "Recover Failed Site Migrate",
    "parentfield": "steps",
    "parenttype": "Agent Job Type",
    "step_name": "Reload NGINX"
   },
   {
    "parent": "Recover Failed Site Migrate",
    "parentfield": "steps",
    "parenttype": "Agent Job Type",
    "step_name": "Restore Touched Tables"
   },
   {
    "parent": "Recover Failed Site Migrate",
    "parentfield": "steps",
    "parenttype": "Agent Job Type",
    "step_name": "Disable Maintenance Mode"
   }
  ]
 },
 {
  "docstatus": 0,
  "doctype": "Agent Job Type",
  "modified": "2020-07-30 12:39:21.236716",
  "name": "Cleanup Unused Files",
  "parent": null,
  "parentfield": null,
  "parenttype": null,
  "request_method": "POST",
  "request_path": "server/cleanup",
  "steps": [
   {
    "parent": "Cleanup Unused Files",
    "parentfield": "steps",
    "parenttype": "Agent Job Type",
    "step_name": "Remove Archived Benches"
   },
   {
    "parent": "Cleanup Unused Files",
    "parentfield": "steps",
    "parenttype": "Agent Job Type",
    "step_name": "Remove Temporary Files"
   }
  ]
 },
 {
  "docstatus": 0,
  "doctype": "Agent Job Type",
  "modified": "2020-08-05 17:32:00.556643",
  "name": "Remove Host from Proxy",
  "parent": null,
  "parentfield": null,
  "parenttype": null,
  "request_method": "DELETE",
  "request_path": "/proxy/hosts/{host}",
  "steps": [
   {
    "parent": "Remove Host from Proxy",
    "parentfield": "steps",
    "parenttype": "Agent Job Type",
    "step_name": "Remove Host from Proxy"
   },
   {
    "parent": "Remove Host from Proxy",
    "parentfield": "steps",
    "parenttype": "Agent Job Type",
    "step_name": "Generate NGINX Configuration"
   },
   {
    "parent": "Remove Host from Proxy",
    "parentfield": "steps",
    "parenttype": "Agent Job Type",
    "step_name": "Reload NGINX"
   }
  ]
 },
 {
  "docstatus": 0,
  "doctype": "Agent Job Type",
  "modified": "2020-08-06 10:47:06.751838",
  "name": "Migrate Site",
  "parent": null,
  "parentfield": null,
  "parenttype": null,
  "request_method": "POST",
  "request_path": "/benches/{bench}/sites/{site}/migrate",
  "steps": [
   {
    "parent": "Migrate Site",
    "parentfield": "steps",
    "parenttype": "Agent Job Type",
    "step_name": "Migrate Site"
   }
  ]
 },
 {
  "docstatus": 0,
  "doctype": "Agent Job Type",
  "modified": "2020-10-02 15:34:23.594712",
  "name": "Fetch Sites Info",
  "parent": null,
  "parentfield": null,
  "parenttype": null,
  "request_method": "POST",
  "request_path": "/benches/{bench}/info",
  "steps": [
   {
    "parent": "Fetch Sites Info",
    "parentfield": "steps",
    "parenttype": "Agent Job Type",
    "step_name": "Fetch Sites Info"
   }
  ]
 },
 {
  "docstatus": 0,
  "doctype": "Agent Job Type",
  "modified": "2020-11-30 12:12:41.282921",
  "name": "Setup Redirects on Hosts",
  "parent": null,
  "parentfield": null,
  "parenttype": null,
  "request_method": "POST",
  "request_path": "/proxy/hosts/redirects",
  "steps": [
   {
    "parent": "Setup Redirects on Hosts",
    "parentfield": "steps",
    "parenttype": "Agent Job Type",
    "step_name": "Remove Redirect on Host"
   },
   {
    "parent": "Setup Redirects on Hosts",
    "parentfield": "steps",
    "parenttype": "Agent Job Type",
    "step_name": "Setup Redirect on Host"
   },
   {
    "parent": "Setup Redirects on Hosts",
    "parentfield": "steps",
    "parenttype": "Agent Job Type",
    "step_name": "Generate NGINX Configuration"
   },
   {
    "parent": "Setup Redirects on Hosts",
    "parentfield": "steps",
    "parenttype": "Agent Job Type",
    "step_name": "Reload NGINX"
   }
  ]
 },
 {
  "docstatus": 0,
  "doctype": "Agent Job Type",
  "modified": "2020-11-30 12:12:21.595092",
  "name": "Remove Redirects on Hosts",
  "parent": null,
  "parentfield": null,
  "parenttype": null,
  "request_method": "DELETE",
  "request_path": "/proxy/hosts/redirects",
  "steps": [
   {
    "parent": "Remove Redirects on Hosts",
    "parentfield": "steps",
    "parenttype": "Agent Job Type",
    "step_name": "Remove Redirect on Host"
   },
   {
    "parent": "Remove Redirects on Hosts",
    "parentfield": "steps",
    "parenttype": "Agent Job Type",
    "step_name": "Generate NGINX Configuration"
   },
   {
    "parent": "Remove Redirects on Hosts",
    "parentfield": "steps",
    "parenttype": "Agent Job Type",
    "step_name": "Reload NGINX"
   }
  ]
 },
 {
  "docstatus": 0,
  "doctype": "Agent Job Type",
  "modified": "2021-01-29 11:14:16.705614",
  "name": "Rename Site on Upstream",
  "parent": null,
  "parentfield": null,
  "parenttype": null,
  "request_method": "POST",
  "request_path": "/proxy/upstreams/{upstream}/sites/{site}/rename",
  "steps": [
   {
    "parent": "Rename Site on Upstream",
    "parentfield": "steps",
    "parenttype": "Agent Job Type",
    "step_name": "Rename Site File in Upstream Directory"
   },
   {
    "parent": "Rename Site on Upstream",
    "parentfield": "steps",
    "parenttype": "Agent Job Type",
    "step_name": "Rename Host Directory"
   },
   {
    "parent": "Rename Site on Upstream",
    "parentfield": "steps",
    "parenttype": "Agent Job Type",
    "step_name": "Rename Site in Host Directory"
   },
   {
    "parent": "Rename Site on Upstream",
    "parentfield": "steps",
    "parenttype": "Agent Job Type",
    "step_name": "Generate NGINX Configuration"
   },
   {
    "parent": "Rename Site on Upstream",
    "parentfield": "steps",
    "parenttype": "Agent Job Type",
    "step_name": "Reload NGINX"
   }
  ]
 },
 {
  "docstatus": 0,
  "doctype": "Agent Job Type",
  "modified": "2021-03-25 22:42:47.808999",
  "name": "Add Wildcard Hosts to Proxy",
  "parent": null,
  "parentfield": null,
  "parenttype": null,
  "request_method": "POST",
  "request_path": "/proxy/wildcards",
  "steps": [
   {
    "parent": "Add Wildcard Hosts to Proxy",
    "parentfield": "steps",
    "parenttype": "Agent Job Type",
    "step_name": "Add Wildcard Hosts to Proxy"
   },
   {
    "parent": "Add Wildcard Hosts to Proxy",
    "parentfield": "steps",
    "parenttype": "Agent Job Type",
    "step_name": "Generate NGINX Configuration"
   },
   {
    "parent": "Add Wildcard Hosts to Proxy",
    "parentfield": "steps",
    "parenttype": "Agent Job Type",
    "step_name": "Reload NGINX"
   }
  ]
 },
 {
  "docstatus": 0,
  "doctype": "Agent Job Type",
<<<<<<< HEAD
  "modified": "2021-04-05 16:24:05.014172",
  "name": "Setup ERPNext",
  "parent": null,
  "parentfield": null,
  "parenttype": null,
  "request_method": "POST",
  "request_path": "/benches/{site.bench}/sites/{site.name}/erpnext",
  "steps": [
   {
    "parent": "Setup ERPNext",
    "parentfield": "steps",
    "parenttype": "Agent Job Type",
    "step_name": "Create User"
   },
   {
    "parent": "Setup ERPNext",
    "parentfield": "steps",
    "parenttype": "Agent Job Type",
    "step_name": "Update ERPNext Configuration"
=======
  "modified": "2021-04-04 12:27:30.772719",
  "name": "Clear Cache",
  "parent": null,
  "parentfield": null,
  "parenttype": null,
  "request_method": "DELETE",
  "request_path": "/benches/{bench}/sites/{site}/cache",
  "steps": [
   {
    "parent": "Clear Cache",
    "parentfield": "steps",
    "parenttype": "Agent Job Type",
    "step_name": "Clear Cache"
   },
   {
    "parent": "Clear Cache",
    "parentfield": "steps",
    "parenttype": "Agent Job Type",
    "step_name": "Clear Website Cache"
>>>>>>> 79736f60
   }
  ]
 }
]<|MERGE_RESOLUTION|>--- conflicted
+++ resolved
@@ -1194,7 +1194,6 @@
  {
   "docstatus": 0,
   "doctype": "Agent Job Type",
-<<<<<<< HEAD
   "modified": "2021-04-05 16:24:05.014172",
   "name": "Setup ERPNext",
   "parent": null,
@@ -1214,7 +1213,12 @@
     "parentfield": "steps",
     "parenttype": "Agent Job Type",
     "step_name": "Update ERPNext Configuration"
-=======
+   }
+  ]
+ },
+ {
+  "docstatus": 0,
+  "doctype": "Agent Job Type",
   "modified": "2021-04-04 12:27:30.772719",
   "name": "Clear Cache",
   "parent": null,
@@ -1234,7 +1238,6 @@
     "parentfield": "steps",
     "parenttype": "Agent Job Type",
     "step_name": "Clear Website Cache"
->>>>>>> 79736f60
    }
   ]
  }
